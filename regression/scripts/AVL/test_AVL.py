--- conflicted
+++ resolved
@@ -11,10 +11,7 @@
 
 import SUAVE
 from SUAVE.Core import Units
-<<<<<<< HEAD
-=======
 
->>>>>>> 14a55abb
 import numpy as np
 import pylab as plt
 
@@ -57,9 +54,9 @@
     aerodynamics.process.compute.lift.inviscid.regression_flag            = True  # Make False first to run and get results. 
     aerodynamics.process.compute.lift.inviscid.save_regression_results    = False # Make True first to run and get results.  
     aerodynamics.process.compute.lift.inviscid.settings.spanwise_vortices = 30
-    aerodynamics.process.compute.lift.inviscid.keep_files                 = True
+    aerodynamics.process.compute.lift.inviscid.keep_files                 = True 
     aerodynamics.geometry                                                 = copy.deepcopy(configs.cruise) 
-    aerodynamics.process.compute.lift.inviscid.training_file              = 'cruise_data_aerodynamics.txt'    
+    aerodynamics.process.compute.lift.inviscid.training_file              = 'cruise_aero_data.txt'    
     configs_analyses.cruise.append(aerodynamics)                       
                                                                        
     # append AVL stability analysis                                    
@@ -69,17 +66,14 @@
     stability.settings.spanwise_vortices                                  = 30
     stability.keep_files                                                  = True
     stability.geometry                                                    = copy.deepcopy(configs.cruise)
-    stability.training_file                                               = 'cruise_data_stability.txt'    
+    stability.training_file                                               = 'cruise_stability_data.txt'    
     configs_analyses.cruise.append(stability)
 
     # ------------------------------------------------------------------
     #   Initialize the Mission
     # ------------------------------------------------------------------
-
     mission = SUAVE.Analyses.Mission.Sequential_Segments()
     mission.tag = 'the_mission'
-
-    #airport
     airport = SUAVE.Attributes.Airports.Airport()
     airport.altitude   =  0.0  * Units.ft
     airport.delta_isa  =  0.0
@@ -96,19 +90,13 @@
     # ------------------------------------------------------------------    
     #   Cruise Segment: constant speed, constant altitude
     # ------------------------------------------------------------------    
-
     segment = Segments.Cruise.Constant_Speed_Constant_Altitude(base_segment)
     segment.tag = "cruise"
-
     segment.analyses.extend( configs_analyses.cruise )
-
     segment.air_speed = 230. * Units['m/s']
     segment.distance  = 4000. * Units.km
     segment.altitude  = 10.668 * Units.km
-    
-    segment.state.numerics.number_control_points = 4
-
-    # add to mission
+    segment.state.numerics.number_control_points = 4 
     mission.append_segment(segment)
 
 
@@ -116,9 +104,7 @@
 
     analyses = SUAVE.Analyses.Analysis.Container()
     analyses.configs  = configs_analyses
-    analyses.missions = missions_analyses
-    
-    simple_sizing(configs, analyses)
+    analyses.missions = missions_analyses 
 
     configs.finalize()
     analyses.finalize()
@@ -129,11 +115,7 @@
 
     # lift coefficient check
     lift_coefficient              = results.segments.cruise.conditions.aerodynamics.lift_coefficient[0][0]
-<<<<<<< HEAD
-    lift_coefficient_true         = 0.6117544479202479
-=======
-    lift_coefficient_true         = 0.6118596728192642
->>>>>>> 14a55abb
+    lift_coefficient_true         = 0.611872466946958
 
     print(lift_coefficient)
     diff_CL                       = np.abs(lift_coefficient  - lift_coefficient_true) 
@@ -143,11 +125,7 @@
     
     # moment coefficient check
     moment_coefficient            = results.segments.cruise.conditions.stability.static.CM[0][0]
-<<<<<<< HEAD
-    moment_coefficient_true       = -0.6265645495150238
-=======
-    moment_coefficient_true       = -0.6266715413657948
->>>>>>> 14a55abb
+    moment_coefficient_true       = -0.666725081775242
     
     print(moment_coefficient)
     diff_CM                       = np.abs(moment_coefficient - moment_coefficient_true)
@@ -158,4 +136,4 @@
     return
 
 if __name__ == '__main__': 
-    main()    +    main()   