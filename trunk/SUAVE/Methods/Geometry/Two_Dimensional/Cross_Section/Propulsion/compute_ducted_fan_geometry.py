--- conflicted
+++ resolved
@@ -22,72 +22,6 @@
 #  Correlation-based methods to compute engine geometry
 # ----------------------------------------------------------------------
 
-<<<<<<< HEAD
-def compute_ducted_fan_geometry(ducted_fan, mach_number = None, altitude = None, delta_isa = 0, conditions = None):
-    """ SUAVE.Methods.Geometry.Two_Dimensional.Cross_Section.Propulsion.compute_ducted_fan_geometry
-    inputs:
-            ducted_fan: component ducted fan
-            conditions: SUAVE structured data for sizing conditions (optional)
-            alternatively the user can provide unstrucutred sizing conditions given by:
-                mach_number: free stream mach number
-                altitude: flight altitude
-                delta_isa: temperature deviation from ISA conditions
-    outputs:
-            ducted fan geometry data:
-                areas.wetted
-                areas.maximum
-                nacelle_diameter
-                engine_length
-    """
-
-    
-
-    #Unpack conditions
-
-    #check if altitude is passed or conditions is passed
-
-    if(conditions):
-        #use conditions
-        pass
-
-    else:
-        #check if mach number and temperature are passed
-        if(mach_number==None or altitude==None):
-
-            #raise an error
-            raise NameError('The sizing conditions require an altitude and a Mach number')
-
-        else:
-            #call the atmospheric model to get the conditions at the specified altitude
-            atmosphere = SUAVE.Analyses.Atmospheric.US_Standard_1976()
-            atmo_data = atmosphere.compute_values(altitude,delta_isa)
-
-            p   = atmo_data.pressure          
-            T   = atmo_data.temperature       
-            rho = atmo_data.density          
-            a   = atmo_data.speed_of_sound    
-            mu  = atmo_data.dynamic_viscosity  
-            
-            # setup conditions
-            conditions = SUAVE.Analyses.Mission.Segments.Conditions.Aerodynamics()
-
-            # freestream conditions
-            conditions.freestream.altitude           = np.atleast_1d(altitude)
-            conditions.freestream.mach_number        = np.atleast_1d(mach_number)
-            conditions.freestream.pressure           = np.atleast_1d(p)
-            conditions.freestream.temperature        = np.atleast_1d(T)
-            conditions.freestream.density            = np.atleast_1d(rho)
-            conditions.freestream.dynamic_viscosity  = np.atleast_1d(mu)
-            conditions.freestream.gravity            = np.atleast_1d(9.81)
-            conditions.freestream.gamma              = np.atleast_1d(1.4)
-            conditions.freestream.Cp                 = 1.4*287.87/(1.4-1)
-            conditions.freestream.R                  = 287.87
-            conditions.freestream.speed_of_sound     = np.atleast_1d(a)
-            conditions.freestream.velocity           = conditions.freestream.mach_number * conditions.freestream.speed_of_sound
-
-            # propulsion conditions
-            conditions.propulsion.throttle           =  np.atleast_1d(1.0)
-=======
 ## @ingroup Methods-Geometry-Two_Dimensional-Cross_Section-Propulsion
 def compute_ducted_fan_geometry(ducted_fan, conditions):
     """Estimates geometry for a ducted fan.
@@ -119,7 +53,6 @@
     Properties Used:
     N/A
     """      
->>>>>>> aafe2775
 
     # unpack
     thrust            = ducted_fan.thrust
