## @ingroup Methods-Weights-Buildups-Common

# wiring.py
#
# Created: Jun, 2017, J. Smart
# Modified: Feb, 2018, J. Smart

#-------------------------------------------------------------------------------
# Imports
#-------------------------------------------------------------------------------

from SUAVE.Core import Units
from SUAVE.Components.Energy.Networks import Battery_Propeller
from SUAVE.Components.Energy.Networks import Lift_Forward_Propulsor
import numpy as np


#-------------------------------------------------------------------------------
# Wiring
#-------------------------------------------------------------------------------

## @ingroup Methods-Weights-Buildups-Common
def wiring(config,
           max_power_draw):
    """ weight = SUAVE.Methods.Weights.Buildups.Common.wiring(
            config,
            max_power_draw)
        
        Assumptions:
        Calculates mass of wiring required for a wing, including DC power
        cables and communication cables, assuming power cables run an average of
        half the fuselage length and height in addition to reaching the motor
        location on the wingspan, and that communication and sesor  wires run an
        additional length based on the fuselage and wing dimensions.

<<<<<<< HEAD
        Intended for use with the following SUAVE vehicle types, but may be used
        elsewhere:

            Electric Helicopter
            Electric Vectored_Thrust
            Electric Stopped Rotor

        Originally written as part of an AA 290 project intended for trade study
        of the above vehicle types.
        
=======
>>>>>>> f31d28a2
        Sources:
        Project Vahana Conceptual Trade Study

        Inputs:

            config                      SUAVE Config Data Structure
            max_power_draw              Maximum DC Power Draw           [W]

        Outputs:

            weight:                     Wiring Mass                     [kg]

    """

    #---------------------------------------------------------------------------
    # Unpack Inputs
    #---------------------------------------------------------------------------
    
    fLength     = config.fuselages.fuselage.lengths.total
    fHeight     = config.fuselages.fuselage.heights.maximum
    propulsor   = config.propulsors.propsulor

    #---------------------------------------------------------------------------
    # Sub-Function for Each Wing's Power Cables
    #---------------------------------------------------------------------------

    def wingCabling(wingspan, motor_spanwise_locations):

        nMotors = max(len(motor_spanwise_locations), 1)  # No. of motors on each half-wing, defaults to 1
        cablePower = max_power_draw / nMotors  # Power draw through each cable
        cableLength = 2 * (nMotors * (fLength / 2 + fHeight / 2) + np.sum(motor_spanwise_locations) * wingspan / 2)
        cableDensity = 1e-5
        massCables = cableDensity * cablePower * cableLength

        return np.array([massCables, cableLength])

    #----------------------------------------------------------------------------
    # Calculate Total Cable Mass and Length
    #----------------------------------------------------------------------------

    if isinstance(propulsor, Battery_Propeller):
        wingspan = fHeight
        motor_spanwise_locations = np.ones(int(propulsor.number_of_engines))
        massCables, cableLength = wingCabling(wingspan, motor_spanwise_locations)

    else:
        ML = np.array([0., 0.])

        for wing in config.wings:
            ML += wingCabling(wing.spans.projected, wing.motor_spanwise_locations)

        massCables = ML[0]
        cableLength = ML[1]

    #---------------------------------------------------------------------------
    # Determine mass of sensor/communication wires
    #---------------------------------------------------------------------------

    wiresPerBundle  = 6
    wireDensity     = 460e-5
    wireLength      = cableLength + (10 * fLength) +  wingspan
    massWires       = 2 * wireDensity * wiresPerBundle * wireLength

    #---------------------------------------------------------------------------
    # Sum Total
    #---------------------------------------------------------------------------

    weight = massCables + massWires

    return weight<|MERGE_RESOLUTION|>--- conflicted
+++ resolved
@@ -33,19 +33,6 @@
         location on the wingspan, and that communication and sesor  wires run an
         additional length based on the fuselage and wing dimensions.
 
-<<<<<<< HEAD
-        Intended for use with the following SUAVE vehicle types, but may be used
-        elsewhere:
-
-            Electric Helicopter
-            Electric Vectored_Thrust
-            Electric Stopped Rotor
-
-        Originally written as part of an AA 290 project intended for trade study
-        of the above vehicle types.
-        
-=======
->>>>>>> f31d28a2
         Sources:
         Project Vahana Conceptual Trade Study
 
