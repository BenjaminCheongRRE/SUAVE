## @ingroup Methods-Center_of_Gravity
# compute_component_centers_of_gravity.py
#
# Created:  Oct 2015, M. Vegh
# Modified: Jan 2016, E. Botero
# Mofified: Jun 2017, M. Clarke
#           Apr 2020, M. Clarke

# ----------------------------------------------------------------------
#  Imports
# ----------------------------------------------------------------------

import numpy as np
from SUAVE.Methods.Geometry.Three_Dimensional.compute_span_location_from_chord_length import compute_span_location_from_chord_length
from SUAVE.Methods.Geometry.Three_Dimensional.compute_chord_length_from_span_location import compute_chord_length_from_span_location
<<<<<<< HEAD
import SUAVE.Components as C

=======
from SUAVE.Methods.Flight_Dynamics.Static_Stability.Approximations.Supporting_Functions.convert_sweep import convert_sweep
>>>>>>> 8d35709c
# ----------------------------------------------------------------------
#  Computer Aircraft Center of Gravity
# ----------------------------------------------------------------------

## @ingroup Methods-Center_of_Gravity
def compute_component_centers_of_gravity(vehicle, nose_load = 0.06):
    """ computes the CG of all of the vehicle components based on correlations 
    from AA241

    Assumptions:
    None

    Source:
    AA 241 Notes

    Inputs:
    vehicle

    Outputs:
    None

    Properties Used:
    N/A
    """  
    
    # Go through all wings
    for wing in vehicle.wings:
        
        if isinstance(wing,C.Wings.Main_Wing):
                wing.mass_properties.center_of_gravity[0][0] = .05*wing.chords.mean_aerodynamic +wing.aerodynamic_center[0]             
                
            
        elif isinstance(wing,C.Wings.Horizontal_Tail):
            chord_length_h_tail_35_percent_semi_span  = compute_chord_length_from_span_location(wing,.35*wing.spans.projected*.5)
            h_tail_35_percent_semi_span_offset        = np.tan(wing.sweeps.quarter_chord)*.35*.5*wing.spans.projected   
            wing.mass_properties.center_of_gravity[0][0] = .3*chord_length_h_tail_35_percent_semi_span + \
                                                                          h_tail_35_percent_semi_span_offset            

        elif isinstance(wing,C.Wings.Vertical_Tail):
            chord_length_v_tail_35_percent_semi_span  = compute_chord_length_from_span_location(wing,.35*wing.spans.projected)
            v_tail_35_percent_semi_span_offset        = np.tan(wing.sweeps.quarter_chord)*.35*.5*wing.spans.projected
            wing.mass_properties.center_of_gravity[0][0] = .3*chord_length_v_tail_35_percent_semi_span + \
                                                                        v_tail_35_percent_semi_span_offset
        else:
            span_location_mac = compute_span_location_from_chord_length(wing, wing.chords.mean_aerodynamic)
            mac_le_offset     = np.tan(wing.sweeps.leading_edge)*span_location_mac
            
            wing.mass_properties.center_of_gravity[0][0] = .3*wing.chords.mean_aerodynamic + mac_le_offset
            
            
    # Go through all the propulsors
    propulsion_moment = 0.
    propulsion_mass   = 0. 
    for prop in vehicle.propulsors:
            prop.mass_properties.center_of_gravity[0][0] = prop.engine_length*.5
            propulsion_mass                              += prop.mass_properties.mass         
            propulsion_moment                            += propulsion_mass*(prop.engine_length*.5+prop.origin[0][0])
            
    if propulsion_mass!= 0.:
        propulsion_cg = propulsion_moment/propulsion_mass
    else:
        propulsion_cg = 0.

    # Go through all the fuselages
    for fuse in vehicle.fuselages:
        fuse.mass_properties.center_of_gravity[0][0]   = .45*fuse.lengths.total

    #---------------------------------------------------------------------------------
    # All other components
    #---------------------------------------------------------------------------------
     
    # Select a length scale depending on what kind of vehicle this is
    length_scale = 1.
    nose_length  = 0.
     
    # Check if there is a fuselage
    if len(vehicle.fuselages) == 0.:
        for wing in vehicle.wings:
            if isinstance(wing,C.Wings.Main_Wing):
                b = wing.chords.root
                if b>length_scale:
                    length_scale = b
                    nose_length  = 0.25*b
    else:
        for fuse in vehicle.fuselages:
            nose   = fuse.lengths.nose
            length = fuse.lengths.total
            if length > length_scale:
                length_scale = length
                nose_length  = nose
                
    # unpack all components:
    avionics                                                = vehicle.systems.avionics
    furnishings                                             = vehicle.systems.furnishings
    apu                                                     = vehicle.systems.apu
    passenger_weights                                       = vehicle.systems.passengers
    air_conditioner                                         = vehicle.systems.air_conditioner
    optionals                                               = vehicle.systems.optionals  
    fuel                                                    = vehicle.systems.fuel 
    control_systems                                         = vehicle.systems.control_systems
    electrical_systems                                      = vehicle.systems.electrical_systems
    main_gear                                               = vehicle.landing_gear.main_landing_gear    
    nose_gear                                               = vehicle.landing_gear.nose_landing_gear 
    hydraulics                                              = vehicle.systems.hydraulics
        
    avionics.origin[0][0]                                      = 0.4 * nose_length
    avionics.mass_properties.center_of_gravity[0][0]           = 0.0
    
    furnishings.origin[0][0]                                   = 0.51 * length_scale
    furnishings.mass_properties.center_of_gravity[0][0]        = 0.0
    
<<<<<<< HEAD
    #assumption that it's at 90% of fuselage length (not from notes)
    apu.origin[0][0]                                           = 0.9 * length_scale   
    apu.mass_properties.center_of_gravity[0][0]                = 0.0
=======
    if wing.sweeps.leading_edge == None:                     
        wing.sweeps.leading_edge = convert_sweep(wing,old_ref_chord_fraction = 0.25 ,new_ref_chord_fraction = 0.0)
>>>>>>> 8d35709c
    
    passenger_weights.origin[0][0]                             = 0.51 * length_scale  
    passenger_weights.mass_properties.center_of_gravity[0][0]  = 0.0
    
    air_conditioner.origin[0][0]                               = nose_length
    air_conditioner.mass_properties.center_of_gravity[0][0]    = 0.0
    
    optionals.origin[0][0]                                     = 0.51 * length_scale  
    optionals.mass_properties.center_of_gravity[0][0]          = 0.0   
        
    fuel.origin[0][0]                                          = vehicle.wings.main_wing.origin[0][0] 
    fuel.mass_properties.center_of_gravity                     = vehicle.wings.main_wing.mass_properties.center_of_gravity
    
    control_systems.origin[0][0]                               = vehicle.wings.main_wing.origin[0][0] 
    control_systems.mass_properties.center_of_gravity[0][0]    = vehicle.wings.main_wing.mass_properties.center_of_gravity[0][0] + \
        .1*vehicle.wings.main_wing.chords.mean_aerodynamic
    
    
    electrical_systems.origin[0][0]                            = .75*(.5*length_scale) + propulsion_cg*.25
    electrical_systems.mass_properties.center_of_gravity[0][0] = 0.0
    
    hydraulics.origin[0][0]                                    = .75*(vehicle.wings.main_wing.origin[0][0] + \
                                                                      wing.mass_properties.center_of_gravity[0][0]) + 0.25* \
                                                                     length_scale*.95
    hydraulics.mass_properties.center_of_gravity[0][0]         = 0.0       
    
    # Now the landing gear
    
    # Nose gear
    nose_gear.origin[0][0]                                     = 0.25*nose_length
    nose_gear.mass_properties.center_of_gravity[0][0]          = 0.0   
    
    # Main gear
    moment_sans_main = vehicle.CG()[0][0]*vehicle.sum_mass()-main_gear.mass_properties.mass
    
    main_gear_location = moment_sans_main/(vehicle.mass_properties.takeoff-main_gear.mass_properties.mass)/(1-nose_load)
    main_gear.origin[0][0]                                     = main_gear_location
    main_gear.mass_properties.center_of_gravity                = 0.0
    
    return<|MERGE_RESOLUTION|>--- conflicted
+++ resolved
@@ -13,12 +13,10 @@
 import numpy as np
 from SUAVE.Methods.Geometry.Three_Dimensional.compute_span_location_from_chord_length import compute_span_location_from_chord_length
 from SUAVE.Methods.Geometry.Three_Dimensional.compute_chord_length_from_span_location import compute_chord_length_from_span_location
-<<<<<<< HEAD
+from SUAVE.Methods.Flight_Dynamics.Static_Stability.Approximations.Supporting_Functions.convert_sweep import convert_sweep
+
 import SUAVE.Components as C
 
-=======
-from SUAVE.Methods.Flight_Dynamics.Static_Stability.Approximations.Supporting_Functions.convert_sweep import convert_sweep
->>>>>>> 8d35709c
 # ----------------------------------------------------------------------
 #  Computer Aircraft Center of Gravity
 # ----------------------------------------------------------------------
@@ -46,6 +44,9 @@
     
     # Go through all wings
     for wing in vehicle.wings:
+    
+        if wing.sweeps.leading_edge == None:
+            wing.sweeps.leading_edge = convert_sweep(wing,old_ref_chord_fraction = 0.25 ,new_ref_chord_fraction = 0.0)
         
         if isinstance(wing,C.Wings.Main_Wing):
                 wing.mass_properties.center_of_gravity[0][0] = .05*wing.chords.mean_aerodynamic +wing.aerodynamic_center[0]             
@@ -130,14 +131,9 @@
     furnishings.origin[0][0]                                   = 0.51 * length_scale
     furnishings.mass_properties.center_of_gravity[0][0]        = 0.0
     
-<<<<<<< HEAD
     #assumption that it's at 90% of fuselage length (not from notes)
     apu.origin[0][0]                                           = 0.9 * length_scale   
     apu.mass_properties.center_of_gravity[0][0]                = 0.0
-=======
-    if wing.sweeps.leading_edge == None:                     
-        wing.sweeps.leading_edge = convert_sweep(wing,old_ref_chord_fraction = 0.25 ,new_ref_chord_fraction = 0.0)
->>>>>>> 8d35709c
     
     passenger_weights.origin[0][0]                             = 0.51 * length_scale  
     passenger_weights.mass_properties.center_of_gravity[0][0]  = 0.0
