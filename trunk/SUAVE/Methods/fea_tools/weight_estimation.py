# weight_estimation.py
#
# Created:  Oct 2015, Anil Variyar
# Modified: May 2016, Anil Variyar
#


import numpy as np
import shutil
import argparse
from mpi4py import MPI
import os
import subprocess


#from pyOpt import SNOPT
#from pyOpt import NSGA2
#from pyOpt import COBYLA

from classes.aircraft import aircraft
from classes.aircraft import wing_section
from classes.aircraft import wing
from classes.aircraft import fuselage
#
from SUAVE.Methods.fea_tools.geomach_geometry import geometry_generation
from SUAVE.Methods.fea_tools.compute_aircraft_loads import compute_aerodynamic_loads
from SUAVE.Methods.fea_tools.setup_nastran_interface import setup_nastran_interface
from SUAVE.Methods.fea_tools.regenerate_geomach_bdf import regenerate_geomach_bdf
from SUAVE.Methods.fea_tools.pyFSI.class_str.solution_classes.sol200 import sol200
from SUAVE.Methods.fea_tools.pyFSI.output.write_tecplot_file import write_tecplot_file

from SUAVE.Methods.fea_tools.pyFSI.output.write_tecplot_file import write_tecplot_file
from SUAVE.Methods.fea_tools.classes.structural_dvs import structural_dvs
from SUAVE.Methods.fea_tools.regenerate_geomach_bdf_spanwise import regenerate_geomach_bdf_spanwise

#path to external framework
import sys
#sys.path.append('/home/anilvariyar/Desktop/weight_estimation_framework')
#sys.path.append('/home/anilvar/weight_estimation_framework')


class FEA_Weight:

    def __init__(self,filenames,output_folder = None):
        self.type = "FEA based weight estimation"
        self.geometry = None
        self.fea_mesh = None
        self.aircraft = None
        self.aero = None
        self.tacs = None
        self.nastran = None
        self.primary_structure_weight = 0.0
        self.design_variables_fin  = None
        self.design_variables_init = None
        self.load_type = "low_fidelity_aero"
        self.s200 = sol200()
        self.structural_mesh_global_element_thicknesses = None
        self.design_iters = 0
        self.init_dv_list = None
        self.output_folder = output_folder
        self.output_folder = self.output_folder + str('/')
        self.nastran_path = None

        self.filename = filenames
        
        self.filename.geomach_output_root = self.filename.geomach_output
        self.filename.Nastran_sol200 = self.output_folder + self.filename.Nastran_sol200
        self.filename.geomach_output = self.output_folder + self.filename.geomach_output
        self.filename.geomach_structural_surface_grid_points = self.output_folder + self.filename.geomach_structural_surface_grid_points
        self.filename.geomach_stl_mesh = self.output_folder + self.filename.geomach_stl_mesh
        self.filename.tacs_load = self.output_folder + self.filename.tacs_load
        self.filename.tacs_optimization_driver = self.output_folder + self.filename.tacs_optimization_driver
        self.tecplot_file_vis = "visualize_opt_results.plt"

        self.f06_filename = "sample_f06.f06"
        
        self.filename.geomach_output_orig = self.filename.geomach_output
    
        rank = 0
        comm = MPI.COMM_WORLD
        rank = comm.Get_rank()
    
        temp_output = self.filename.geomach_output.split('.')
        #print self.filename.geomach_output,temp_output
        
        self.filename.geomach_output = temp_output[0] + ("_") + str(rank) + ".bdf"
    
        #print "orig file :",self.filename.geomach_output_orig,"new file : ",self.filename.geomach_output
    
    
    
        temp_load = self.filename.tacs_load.split('.')
        self.filename.tacs_load = temp_load[0] + ("_") + str(rank) + ".txt"
    
    
    

#        self.filename['Nastran_sol200'] = filenames['Nastran_sol200']
#        self.filename['geomach_output'] = filenames['geomach_output']
#        self.filename['geomach_structural_surface_grid_points'] = filenames['geomach_structural_surface_grid_points']
#        self.filename['geomach_stl_mesh'] = filenames['geomach_stl_mesh']
#        self.filename['tacs_load']      = filenames['tacs_load']
#        self.filename['aero_load']      = filenames['aero_load']
#        self.filename['tacs_optimization_driver'] = filenames['tacs_optimization_driver']




    def supply_init_dvs(self,dv_list):
        self.init_dv_list = dv_list
    

    def import_from_suave(self,aircraft_model):
        self.aircraft = aircraft()
        self.aircraft.import_from_suave(aircraft_model)
        self.aircraft.compute()


    def setup_aircraft(self,aircraft):
        self.aircraft = aircraft


    def compute_geometry(self):
        aircraft = self.aircraft
        geometry_generation(aircraft,self.filename.geomach_output_orig,self.filename.geomach_structural_surface_grid_points,self.filename.geomach_stl_mesh)

        #shutil.copy2("conventional_str.bdf", self.filename.geomach_output_orig)
        #shutil.copy2("conventional_str", self.output_folder + "conventional_str.dat")


#        shutil.copy2(self.filename.geomach_output_root, self.filename.geomach_output_orig)
#        filename1_split = self.filename.geomach_output_root.split('.')
#        filename1 = filename1_split[0]
#        filename2 = filename1_split[0] + ".dat"
#        shutil.copy2(filename1, self.output_folder + filename2)

        print
    
    
    def compute_aerodynamics(self):
        print
    
    
    def deform_mesh(self):
        
        #read in input parameters
        
        #deform the mesh by calling the deforming methodology
        
        #regenerate the geomach bdf file
        
        #
        
        print
    
    
    def setup_design_problem(self,recompute_dvs,split_mesh):
        aircraft=self.aircraft
        
        
        if(recompute_dvs>0):
            regenerate_geomach_bdf_spanwise(self.filename.geomach_output_orig,self.filename.geomach_output,aircraft)
            #regenerate_geomach_bdf(self.filename.geomach_output_orig,self.filename.geomach_output,aircraft)
            
            if (self.design_iters == 0):
                self.structural_mesh_global_element_thicknesses = np.zeros(len(self.aircraft.structural_mesh_shell_element_list))
        
        s200 = self.s200
        s200.split_mesh = split_mesh
        loads_scale_factor = 1.0
        setup_nastran_interface(s200,self.filename.geomach_output,self.load_type,self.filename.aero_load,self.filename.Nastran_sol200,aircraft,loads_scale_factor)
        
        #s200.write_tacs_load_file(self.filename.tacs_load)
        tacs_load_tecplot = self.output_folder + "visualize_s200_loads.plt"
        s200.visualize_loading(tacs_load_tecplot)
        for i in range(0,len(aircraft.main_wing)):
            print "wing loading ",i," : ",aircraft.main_wing[i].tag," : ",aircraft.main_wing[i].total_force
    
    

        self.design_variables_init = np.zeros(s200.no_of_design_variables)
        
        if (self.design_iters == 0):
            
            if(self.init_dv_list is not None):
                for i in range(0,s200.no_of_design_variables):
                    s200.design_var_list[i].xinit = self.init_dv_list[i]
                    self.design_variables_init[i] = s200.design_var_list[i].xinit
            
            else:
            
                for i in range(0,s200.no_of_design_variables):
                    self.design_variables_init[i] = s200.design_var_list[i].xinit

        else:
            
            for i in range(0,len(self.structural_mesh_global_element_thicknesses)):
#            structural_mesh_global_element_thicknesses
#            for i in range(0,len(self.aircraft.structural_mesh_shell_map)):
                s200.design_var_list[int(self.aircraft.structural_mesh_shell_map[i])-1].xinit = self.structural_mesh_global_element_thicknesses[i]
                self.design_variables_init[int(self.aircraft.structural_mesh_shell_map[i])-1] = s200.design_var_list[int(self.aircraft.structural_mesh_shell_map[i])-1].xinit


                #print "dv : ",int(self.aircraft.structural_mesh_shell_map[i])-1," ",self.structural_mesh_global_element_thicknesses[i]," ",self.design_variables_init[int(self.aircraft.structural_mesh_shell_map[i])-1]


    def setup_loading(self,method):
        #method 0 for low fidelity, 1 for panel method
        print



    def preprocess_for_tacs(self):
        aircraft= self.aircraft
        s200.write_tacs_load_file(self.filename.tacs_load)
        print
    
    
    
    def preprocess_for_nastran(self):
        print




    def evaluate_weight(self,fea_code):
        aircraft =  self.aircraft
        
        #fea code 0 for nastran, 1 for tacs
        if(fea_code==0):
            print

        elif(fea_code == 1):
            in_vals = 0.0
            self.run_Nastran_optimization(in_vals)
            #self.s200.read_sol(self.filename.Nastran_f06,self.tecplot_file_vis)
            self.primary_structure_weight = 1000.0 #float(self.s200.objective_list[-1])


    def run_Nastran_optimization(self,in_vals):
        
        import sys
        import time
        import subprocess
        
        #system calls to Nastran
        
        log_file = "log_filename.txt"
        err_file = "err_file.txt"
        

#        filenames_array = [log_file,err_file,self.nastran_filename]
#        
#        #remove existing files from the directory
#        for f in filenames_array:
#            try:
#                os.remove(f)
#                except OSError:
#                    pass

        
        nastran_call = self.nastran_path #+" "+"nastran"
        
        #1st set the operating conditions
        icond = 0
        commands = []

        
        #with redirect.output(log_file,err_file):
            
        ctime = time.ctime() # Current date and time stamp
        print 'nastran_call =', nastran_call
        #nastran_run = subprocess.Popen([nastran_call,self.filename.Nastran_sol200],stdout=sys.stdout,stderr=sys.stderr,stdin=subprocess.PIPE)
        
<<<<<<< HEAD
        nastran_run = subprocess.call((nastran_call, self.filename.Nastran_sol200))
        #nastran_run = subprocess.call((nastran_call, 'nasa_crm_wing_str_bounds_001_2_5_29_4.bdf'))
=======
        nastran_run = subprocess.Popen([self.nastran_path,'nastran', self.filename.Nastran_sol200])#,stdout=sys.stdout,stderr=sys.stderr,stdin=subprocess.PIPE)
        
        #nastran_run = subprocess.call((nastran_call, self.filename.Nastran_sol200))
>>>>>>> 29440d3b
        
        #nastran_run.wait()
        
        #exit_status = nastran_run.returncode
        ctime = time.ctime()
        #sys.stdout.write("\nProcess finished: {0}\nExit status: {1}\n".format(ctime,exit_status))





        #pass




    def visualize_structural_optimization_results(self,filename=None):
        
        aircraft =  self.aircraft
        s200 =self.s200

        if (filename==None):
            filename = self.output_folder + "tacs_element_thicknesses.plt"
        
        #write_tecplot_file(s200.pointlist,s200.elemlist_quad,filename,s200.no_of_points,len(s200.elemlist_quad))
        
        write_tecplot_file(s200.pointlist,s200.elemlist,filename,len(s200.pointlist),len(s200.elemlist_quad))

        s101_output_filename_fin = self.output_folder + "CRM_wing_baseline_s101_fin.bdf"
        s200.write_sol_101_file(s101_output_filename_fin)
        
        
        print



    def update_the_origin_structural_element(self):
    
        print
    
    
    def update_the_dvs(self,dv_value):
        aircraft = self.aircraft
        
        aircraft.dv_breakdown.wings[0].upper.required_no_of_elements = dv_value #14
        aircraft.dv_breakdown.wings[0].upper.element_nos[:] = []
        aircraft.dv_breakdown.wings[0].upper.element_tags[:] = []
        aircraft.dv_breakdown.wings[0].upper.no_of_elements = 0
        
        aircraft.dv_breakdown.wings[0].lower.required_no_of_elements = dv_value #14
        aircraft.dv_breakdown.wings[0].lower.element_nos[:] = []
        aircraft.dv_breakdown.wings[0].lower.element_tags[:] = []
        aircraft.dv_breakdown.wings[0].lower.no_of_elements = 0
        
        
        aircraft.dv_breakdown.wings[0].tip.required_no_of_elements = dv_value #14
        aircraft.dv_breakdown.wings[0].tip.element_nos[:] = []
        aircraft.dv_breakdown.wings[0].tip.element_tags[:] = []
        aircraft.dv_breakdown.wings[0].tip.no_of_elements = 0
        
        
        aircraft.dv_breakdown.wings[0].spars.required_no_of_elements = dv_value #14
        aircraft.dv_breakdown.wings[0].spars.element_nos[:] = []
        aircraft.dv_breakdown.wings[0].spars.element_tags[:] = []
        aircraft.dv_breakdown.wings[0].spars.no_of_elements = 0
        
        
        aircraft.dv_breakdown.wings[0].ribs.required_no_of_elements = dv_value #14
        aircraft.dv_breakdown.wings[0].ribs.element_nos[:] = []
        aircraft.dv_breakdown.wings[0].ribs.element_tags[:] = []
        aircraft.dv_breakdown.wings[0].ribs.no_of_elements = 0
        
        
        aircraft.dv_breakdown.miscellaneous[0].dv.required_no_of_elements = 1 #dv_value #14
        aircraft.dv_breakdown.miscellaneous[0].dv.element_nos[:] = []
        aircraft.dv_breakdown.miscellaneous[0].dv.element_tags[:] = []
        aircraft.dv_breakdown.miscellaneous[0].dv.no_of_elements = 0
        
        
        aircraft.dv_breakdown.miscellaneous[1].dv.required_no_of_elements = 1 #dv_value #14
        aircraft.dv_breakdown.miscellaneous[1].dv.element_nos[:] = []
        aircraft.dv_breakdown.miscellaneous[1].dv.element_tags[:] = []
        aircraft.dv_breakdown.miscellaneous[1].dv.no_of_elements = 0
        
        

        aircraft.dv_breakdown.compute_structural_dvs()


    def FFD_deform_structure(self):
        print
                                                                                                  
                                                                                                  
                                                                                                  
    __call__ = evaluate_weight







class Filenames:
    
    def __init__(self):

        self.Nastran_sol200 = "CRM_wing_baseline_opt.bdf"
        self.geomach_output = "CRM_wing_str.bdf"
        self.geomach_structural_surface_grid_points = "pt_str_surf.dat"
        self.geomach_stl_mesh = "CRM_wing.stl"
        self.tacs_load = "geomach_tacs_load_crm_wing.txt"
        self.aero_load = None
        self.tacs_optimization_driver = "design_run_fsi_crm_wing.py"<|MERGE_RESOLUTION|>--- conflicted
+++ resolved
@@ -272,14 +272,7 @@
         print 'nastran_call =', nastran_call
         #nastran_run = subprocess.Popen([nastran_call,self.filename.Nastran_sol200],stdout=sys.stdout,stderr=sys.stderr,stdin=subprocess.PIPE)
         
-<<<<<<< HEAD
-        nastran_run = subprocess.call((nastran_call, self.filename.Nastran_sol200))
-        #nastran_run = subprocess.call((nastran_call, 'nasa_crm_wing_str_bounds_001_2_5_29_4.bdf'))
-=======
         nastran_run = subprocess.Popen([self.nastran_path,'nastran', self.filename.Nastran_sol200])#,stdout=sys.stdout,stderr=sys.stderr,stdin=subprocess.PIPE)
-        
-        #nastran_run = subprocess.call((nastran_call, self.filename.Nastran_sol200))
->>>>>>> 29440d3b
         
         #nastran_run.wait()
         
