# class_structure.py
#
# Created:  Oct 2015, Anil Variyar
# Modified: May 2016, Anil Variyar
#

#---Class structure for this----------------------
from SUAVE.Methods.fea_tools.pyFSI.class_str.grid.class_structure import grid
from SUAVE.Methods.fea_tools.pyFSI.input.read_geomach_surface_points import read_geomach_surface_points
from SUAVE.Methods.fea_tools.pyFSI.input.read_stl_meshfile import read_stl_meshfile
from SUAVE.Methods.fea_tools.compute_aircraft_loads import compute_aerodynamic_loads
from structural_dvs import structural_dvs
from mpl_toolkits.mplot3d import Axes3D

import numpy as np
import matplotlib.pyplot as plt

class aircraft:
    
    def __init__(self):
    
        self.type =  'aircraft'
        self.no_of_fuselages = 1
        self.no_of_wings = 2
        self.span = 0.0
        self.wing_box_start_x = 0.0
        self.wing_box_end_x = 0.0
        self.wing_box_start_z = 0.0
        self.wing_box_end_z = 0.0
        self.MTOW = 1.0
        self.loads_marked = 0
        self.payload = 0.0
        #dv_breakdown = structural_dvs()
        #self.dv_breakdown = dv_breakdown
        self.main_wing_section = []
        self.pointlist = []
        self.structural_mesh_points = None
        self.structural_mesh_elements = None
        self.structural_mesh_material_list = None
        self.structural_mesh_shell_element_list = None
        self.structural_mesh_constrained_grid_point_list = None
        self.structural_mesh_added = 0
        self.structural_mesh_shell_map = None
	self.strut_wing = -1
	self.shell_element_lists_redone_int = 0
    



    def import_from_suave(self,vehicle):
        
        
        #full aircraft parameters
        self.type = vehicle.fea_type
        self.MTOW = vehicle.mass_properties.max_takeoff
        self.payload = vehicle.mass_properties.payload
        self.internal_pressure = 69.7*10**3 - 26.4*10**3 #69.7*10**3 - 30.1*10**3
        self.no_of_gridelements_chordwise = 50
        no_of_wings = 0
        no_of_fuselages = 0
	
	self.stype = vehicle.fea_type
        

	
	if((vehicle.fea_type == "Strut_Braced") or (vehicle.fea_type == "Strut_Braced2")):
	    for iwing in range(0,len(vehicle.wing_fea)):
		if(vehicle.wing[vehicle.wing_fea[iwing]].tag == "strut"):
		    self.strut_wing = iwing
		    break
		
        
        wing_fea = vehicle.wing_fea
        fuselage_fea = vehicle.fuselage_fea
        
        #print wing_fea
        
        
        if wing_fea:
            no_of_wings = len(wing_fea)
        
        if fuselage_fea:
            no_of_fuselages = len(fuselage_fea)
        
        no_of_intersections = vehicle.no_of_intersections
        no_of_miscellaneous = vehicle.no_of_miscellaneous
        
        self.number_of_intersections = no_of_intersections
        self.no_of_miscellaneous = no_of_miscellaneous
        
        self.intersection_tag = vehicle.intersection_tag

        
        
        
        no_of_wing_sections = [int() for i in range(no_of_wings)]
        for i in range(0,no_of_wings):
            no_of_wing_sections[i] = 0
        
        
        for i in range(0,no_of_wings):
            no_of_wing_sections[i] += vehicle.wings[wing_fea[i]].no_of_sections
        
        
        main_wing  = [ wing() for i in range(no_of_wings)]
        
        fuselages  = [ fuselage() for i in range(no_of_fuselages)]
        
        
        #----loop over the wings-----------
        
        for i in range(0,no_of_wings):
            
            main_wing_section  = [wing_section() for mnw in range(vehicle.wings[wing_fea[i]].no_of_sections)]
            
            #print i,int(wing_fea[i]),vehicle.wings[wing_fea[i]].no_of_sections
            
            for j in range(0,vehicle.wings[wing_fea[i]].no_of_sections):
                main_wing_section[j].type = vehicle.wings[wing_fea[i]].wing_sections[j].type
                main_wing_section[j].root_chord = vehicle.wings[wing_fea[i]].wing_sections[j].root_chord
                main_wing_section[j].tip_chord = vehicle.wings[wing_fea[i]].wing_sections[j].tip_chord
                main_wing_section[j].root_origin = vehicle.wings[wing_fea[i]].wing_sections[j].root_origin
                main_wing_section[j].tip_origin = vehicle.wings[wing_fea[i]].wing_sections[j].tip_origin
                main_wing_section[j].mid_origin = vehicle.wings[wing_fea[i]].wing_sections[j].mid_origin
                main_wing_section[j].span = vehicle.wings[wing_fea[i]].wing_sections[j].span
                main_wing_section[j].sweep = vehicle.wings[wing_fea[i]].wing_sections[j].sweep
        
            
            main_wing[i].tag = vehicle.wings[wing_fea[i]].geometry_tag
            main_wing[i].main_wing_section = main_wing_section
            main_wing[i].no_of_sections = vehicle.wings[wing_fea[i]].no_of_sections
            main_wing[i].type =  'wing_section'
            main_wing[i].root_chord = vehicle.wings[wing_fea[i]].chords.root
            main_wing[i].tip_chord = vehicle.wings[wing_fea[i]].chords.tip
            main_wing[i].span = vehicle.wings[wing_fea[i]].spans.projected
            #main_wing[i].origin = vehicle.wings[wing_fea[i]].no_of_sections
            main_wing[i].root_origin = vehicle.wings[wing_fea[i]].root_origin
            main_wing[i].tip_origin = vehicle.wings[wing_fea[i]].tip_origin
            main_wing[i].sweep = vehicle.wings[wing_fea[i]].sweep
            main_wing[i].airfoil = vehicle.wings[wing_fea[i]].airfoil
            main_wing[i].element_area = vehicle.wings[wing_fea[i]].element_area
            main_wing[i].vertical = vehicle.wings[wing_fea[i]].vertical
            main_wing[i].structural_dv = vehicle.wings[wing_fea[i]].structural_dv
            main_wing[i].sizing_lift = vehicle.wings[wing_fea[i]].sizing_lift
            main_wing[i].max_x = vehicle.wings[wing_fea[i]].max_x
            main_wing[i].max_y = vehicle.wings[wing_fea[i]].max_y
            main_wing[i].max_z = vehicle.wings[wing_fea[i]].max_z
            main_wing[i].fuel_load = vehicle.wings[wing_fea[i]].fuel_load
            main_wing[i].load_scaling = vehicle.wings[wing_fea[i]].load_scaling
            
            print main_wing[i].tag,main_wing[i].structural_dv
            
            
            if(vehicle.wings[wing_fea[i]].strut_presence == 1):
            
            #if(i==0):
                main_wing[i].strut_location = vehicle.wings[wing_fea[i]].strut_location
                main_wing[i].strut_section = vehicle.wings[wing_fea[i]].strut_section
                main_wing[i].lv_location = vehicle.wings[wing_fea[i]].lv_location
                main_wing[i].fuel_load = vehicle.wings[wing_fea[i]].fuel_load





        #----loop over the fuselages-----------

        for i in range(0,no_of_fuselages):
            fuselages[i].tag = vehicle.fuselages[fuselage_fea[i]].geometry_tag
            fuselages[i].type = 'fuselage'
            fuselages[i].root_origin = vehicle.fuselages[fuselage_fea[i]].root_origin
            fuselages[i].tip_origin = vehicle.fuselages[fuselage_fea[i]].tip_origin
            fuselages[i].diameter = vehicle.fuselages[fuselage_fea[i]].effective_diameter
            fuselages[i].length = vehicle.fuselages[fuselage_fea[i]].lengths.total
            fuselages[i].structural_dv = vehicle.fuselages[fuselage_fea[i]].structural_dv




        self.main_wing = main_wing
        self.fuselage = fuselages
        


        dv_breakdown = structural_dvs(no_of_wings,no_of_fuselages,no_of_intersections,no_of_miscellaneous)


        for i in range(0,no_of_fuselages):
            dv_breakdown.fuselages[i].tag = "fuse"
            dv_breakdown.fuselages[i].top.required_no_of_elements = fuselages[i].structural_dv
            dv_breakdown.fuselages[i].bottom.required_no_of_elements = fuselages[i].structural_dv
            dv_breakdown.fuselages[i].left.required_no_of_elements = fuselages[i].structural_dv
            dv_breakdown.fuselages[i].right.required_no_of_elements = fuselages[i].structural_dv
            dv_breakdown.fuselages[i].front.required_no_of_elements = 1 #fuselages[i].structural_dv
            dv_breakdown.fuselages[i].rear.required_no_of_elements = 1 #fuselages[i].structural_dv

            dv_breakdown.fuselages[i].r1.required_no_of_elements = fuselages[i].structural_dv
            dv_breakdown.fuselages[i].r2.required_no_of_elements = fuselages[i].structural_dv
            dv_breakdown.fuselages[i].r3.required_no_of_elements = fuselages[i].structural_dv
            dv_breakdown.fuselages[i].r4.required_no_of_elements = fuselages[i].structural_dv

            dv_breakdown.fuselages[i].l1.required_no_of_elements = fuselages[i].structural_dv
            dv_breakdown.fuselages[i].l2.required_no_of_elements = fuselages[i].structural_dv
            dv_breakdown.fuselages[i].l3.required_no_of_elements = fuselages[i].structural_dv
            dv_breakdown.fuselages[i].l4.required_no_of_elements = fuselages[i].structural_dv



        for i in range(0,no_of_wings):

            dv_breakdown.wings[i].tag = main_wing[i].tag
            dv_breakdown.wings[i].upper.required_no_of_elements = main_wing[i].structural_dv
            dv_breakdown.wings[i].lower.required_no_of_elements = main_wing[i].structural_dv
            dv_breakdown.wings[i].tip.required_no_of_elements = 1 #main_wing[i].structural_dv
            dv_breakdown.wings[i].spars.required_no_of_elements = main_wing[i].structural_dv
            dv_breakdown.wings[i].ribs.required_no_of_elements = main_wing[i].structural_dv

            print dv_breakdown.wings[i].tag,dv_breakdown.wings[i].upper.required_no_of_elements,dv_breakdown.wings[i].lower.required_no_of_elements,dv_breakdown.wings[i].tip.required_no_of_elements,dv_breakdown.wings[i].spars.required_no_of_elements,dv_breakdown.wings[i].ribs.required_no_of_elements

        #intersections are currently done manually

        dv_value = 1


        for  i in range(0,no_of_intersections):
            
            dv_breakdown.intersections[i].tag = vehicle.intersection_tag[i] #"int_"+str(i)
            dv_breakdown.intersections[i].dv.required_no_of_elements = dv_value

#            dv_breakdown.intersections[i].tag = "lwing_fuse"
#            dv_breakdown.intersections[i].dv.required_no_of_elements = dv_value

#            dv_breakdown.intersections[1].tag = "ltail_vtail"
#            dv_breakdown.intersections[1].dv.required_no_of_elements = dv_value
#
#            dv_breakdown.intersections[2].tag = "vtail_fuse"
#            dv_breakdown.intersections[2].dv.required_no_of_elements = dv_value
#
#            dv_breakdown.intersections[3].tag = "lstrut_lwing"
#            dv_breakdown.intersections[3].dv.required_no_of_elements = dv_value
#
#            dv_breakdown.intersections[4].tag = "lstrut_fuse"
#            dv_breakdown.intersections[4].dv.required_no_of_elements = dv_value



        for  i in range(0,no_of_miscellaneous):
            
            dv_breakdown.miscellaneous[i].tag = vehicle.miscellaneous_tag[i] #"misc_"+str(i)
            dv_breakdown.miscellaneous[i].dv.required_no_of_elements = dv_value

#            dv_breakdown.miscellaneous[0].tag = "lwing_i_i1"
#            dv_breakdown.miscellaneous[0].dv.required_no_of_elements = dv_value
#
#            dv_breakdown.miscellaneous[1].tag = "lwing_i_i2"
#            dv_breakdown.miscellaneous[1].dv.required_no_of_elements = dv_value
#
#            dv_breakdown.miscellaneous[2].tag = "fus_Misc_1"
#            dv_breakdown.miscellaneous[2].dv.required_no_of_elements = dv_value
#
#            dv_breakdown.miscellaneous[3].tag = "fus_Misc_2"
#            dv_breakdown.miscellaneous[3].dv.required_no_of_elements = dv_value




        self.dv_breakdown = dv_breakdown
        self.dv_breakdown.compute_structural_dvs()




    def read_surface_discretization(self,mesh_filename):
        self.pointlist =read_geomach_surface_points(mesh_filename)



        #mark the points as wing or fuselage
        for i in range(0,len(self.pointlist)):
    
            if(self.pointlist[i].x[0]>self.wing_box_start_x) and (self.pointlist[i].x[0]<self.wing_box_end_x) and (self.pointlist[i].x[2]>self.wing_box_start_z) and (self.pointlist[i].x[2]<self.wing_box_end_z):
    
                self.pointlist[i].part = "w"
            


            elif(self.pointlist[i].x[0]>self.fuselage_start_x) and (self.pointlist[i].x[0]<self.fuselage_end_x) and (self.pointlist[i].x[2]>self.fuselage_start_z) and (self.pointlist[i].x[2]<self.fuselage_end_z):
    
                self.pointlist[i].part = "f"



	    else:
		self.pointlist[i].part = "i"






    def read_stl_file(self,mesh_filename):
        [element_list,element_count] = read_stl_meshfile(mesh_filename)
        self.elemlist = element_list
        self.no_of_elements = element_count
    
    
        pointlist = [ grid() for i in range(self.no_of_elements)]
        

        
        for i in range(0,len(pointlist)):
            pointlist[i].x[0] = self.elemlist[i].centroid[0]
            pointlist[i].x[1] = self.elemlist[i].centroid[1]
            pointlist[i].x[2] = self.elemlist[i].centroid[2]
            pointlist[i].normal = self.elemlist[i].normal_g
            pointlist[i].Sarea = self.elemlist[i].Sarea
            pointlist[i].part = "i"
            pointlist[i].chord = 0.0
    
    
        self.pointlist = pointlist
        

    
        #mark the points as wing or fuselage
        for i in range(0,len(self.pointlist)):
            
            for wng in range(0,len(self.main_wing)):
            #for wng in range(0,2):
            
                if(self.pointlist[i].x[0]>self.main_wing[wng].wing_box_start_x) and (self.pointlist[i].x[0]<self.main_wing[wng].wing_box_end_x) and (self.pointlist[i].x[2]>self.main_wing[wng].wing_box_start_z) and (self.pointlist[i].x[2]<self.main_wing[wng].wing_box_end_z)and (self.pointlist[i].x[1]>self.main_wing[wng].wing_box_start_y) and (self.pointlist[i].x[1]<self.main_wing[wng].wing_box_end_y):
                    
                    self.pointlist[i].part = "w_"+str(wng)
                    self.pointlist[i].chord = 0.0



            if(self.fuselage):
                for fus in range(0,len(self.fuselage)):
                    if(self.pointlist[i].x[0]>self.fuselage[fus].fuselage_start_x) and (self.pointlist[i].x[0]<self.fuselage[fus].fuselage_end_x) and (self.pointlist[i].x[2]>self.fuselage[fus].fuselage_start_z) and (self.pointlist[i].x[2]<self.fuselage[fus].fuselage_end_z):
                        
                        self.pointlist[i].part = "f_"+str(fus)
                        self.pointlist[i].chord = 0.0
            
            



    def visualize_loads(self,tec_file,matlab_file,pyplot_file):
        print "Writing tecplot loads file"
        
#        mesh_def2 = open(matlab_file,"wb")
#            
#        for i in range(0,len(self.pointlist)):
#            
#            if (np.abs(self.pointlist[i].f[1])>0.000001):
#                mesh_def2.write(format(self.pointlist[i].x[0]))
#                mesh_def2.write("\t")
#                mesh_def2.write(format(self.pointlist[i].x[1]))
#                mesh_def2.write("\t")
#                mesh_def2.write(format(self.pointlist[i].x[2]))
#                mesh_def2.write("\t")
#                mesh_def2.write(format(self.pointlist[i].f[0]))
#                mesh_def2.write("\t")
#                mesh_def2.write(format(self.pointlist[i].f[1]))
#                mesh_def2.write("\t")
#                mesh_def2.write(format(self.pointlist[i].f[2]))
#                mesh_def2.write("\t")
#                mesh_def2.write(format(self.pointlist[i].chord))
#                mesh_def2.write("\n")
#
#        mesh_def2.close()
#


        #visualize using matplotlib
        fig = plt.figure(1)
#        plt.plot(design_runs,constraint_list,'-*')
        plt.xlabel('x axis')
        plt.ylabel('y axis')
#        plt.savefig('constraint_nasa_orieo.png')

        ax = Axes3D(fig)


        for i in range (0,len(self.pointlist)):
            #if(np.abs(self.pointlist[i].f[1])>0.000001):
            if(self.pointlist[i].part == "w_0"):
                
                ax.scatter(self.pointlist[i].x[0], self.pointlist[i].x[1], self.pointlist[i].f[2],c="red")
        
        #else:
        #ax.scatter(self.pointlist[i].x[0], self.pointlist[i].x[1], self.pointlist[i].x[2],c="white")


        plt.savefig(pyplot_file,format='png')
    
        plt.show()
        plt.clf()



        loads = np.zeros(len(self.pointlist))
        y_position = np.zeros(len(self.pointlist))
        loads_chord = np.zeros(len(self.pointlist))
        chord = np.zeros(len(self.pointlist))
        for i in range(0,len(self.pointlist)):
            
            if(self.pointlist[i].part == "w_0"):
                loads[i] = self.pointlist[i].f[2]
                y_position[i] = self.pointlist[i].x[1]
                loads_chord[i] = self.pointlist[i].f[2]*self.pointlist[i].chord
                chord[i] = self.pointlist[i].chord


        fig2 = plt.figure(2)
        plt.xlabel('y location')
        plt.ylabel('loads')
        plt.plot(y_position,loads,'*')
        plt.savefig("loads_distribution.png",format='png')
        plt.clf()


        fig3 = plt.figure(3)
        plt.xlabel('y location')
        plt.ylabel('loads * chord')
        plt.plot(y_position,loads_chord,'*')
        plt.savefig("loads_chord_distribution.png",format='png')
        plt.clf()


        fig4 = plt.figure(4)
        plt.xlabel('y location')
        plt.ylabel('chord')
        plt.plot(y_position,chord,'*')
        plt.savefig("chord_distribution.png",format='png')
        plt.clf()


    def compute(self):
        
        for i in range(0,len(self.main_wing)):
        
        #add coordinates
        
            self.main_wing[i].span = np.linalg.norm(np.array(self.main_wing[0].tip_origin) - np.array(self.main_wing[0].root_origin))
            self.main_wing[i].wing_spans = np.zeros(len(self.main_wing[i].main_wing_section))
            self.main_wing[i].wing_spans_cumulative = np.zeros(len(self.main_wing[i].main_wing_section)+1)
            
            self.main_wing[i].summed_span = 0.0
            self.main_wing[i].wing_spans_cumulative[0] = 0.0
            self.main_wing[i].spanwise_direction = np.array(self.main_wing[i].tip_origin) - np.array(self.main_wing[i].root_origin)
            self.main_wing[i].spanwise_direction = self.main_wing[i].spanwise_direction/np.linalg.norm(self.main_wing[i].spanwise_direction)
            
            
            # learn the model
            spanwise_coord_wing = np.array([0,self.main_wing[i].span])
            spanwise_chord_wing = np.array([self.main_wing[i].root_chord,self.main_wing[i].tip_chord])
            
            chord_surrogate_wing = np.poly1d(np.polyfit(spanwise_coord_wing, spanwise_chord_wing ,1))
            self.main_wing[i].chord_surrogate = chord_surrogate_wing
        
            for j in range(len(self.main_wing[i].main_wing_section)):
                self.main_wing[i].wing_spans[j] = self.main_wing[i].main_wing_section[j].span
                
                self.main_wing[i].wing_spans_cumulative[j+1] = self.main_wing[i].wing_spans_cumulative[j] + self.main_wing[i].main_wing_section[j].span
    
                self.main_wing[i].summed_span+= self.main_wing[i].main_wing_section[j].span
                self.main_wing[i].main_wing_section[j].spanwise_direction = np.array(self.main_wing[i].main_wing_section[j].tip_origin) - np.array(self.main_wing[i].main_wing_section[j].root_origin)
    
                #setup interpolation
                # learn the model
                
                spanwise_coord = np.array([0,self.main_wing[i].main_wing_section[j].span])
                spanwise_chord = np.array([self.main_wing[i].main_wing_section[j].root_chord,self.main_wing[i].main_wing_section[j].tip_chord])
                
<<<<<<< HEAD
=======
                
                #chord_surrogate = np.poly1d(np.polyfit(spanwise_coord, spanwise_chord ,1))
                #self.main_wing[i].main_wing_section[j].chord_surrogate = chord_surrogate

>>>>>>> 29440d3b
                #what happens for multisection main wings
                if spanwise_coord[1] == 0.:
                    spanwise_coord[1] = 1E-12 #prevent divide by 0 error
                chord_surrogate = np.poly1d(np.polyfit(spanwise_coord, spanwise_chord ,1))
                self.main_wing[i].main_wing_section[j].chord_surrogate = chord_surrogate
<<<<<<< HEAD
    
=======

>>>>>>> 29440d3b
    
    
    
        
        #get the limit
        
        
        #get the bounding boxes from the structural meshes generated by geomach
        
        #loop over the corresponding elements and find the max coordinates
        
        #generate the bounding boxes over the wings and fuselage
        for wng in range(0,len(self.main_wing)):
            
            #get the limit and compute the interpolations
            
        
        
        #loop over the wings
        
            #loop over the wings to get the wing box
            min_x = self.main_wing[wng].main_wing_section[0].root_origin[0]
            min_z = self.main_wing[wng].main_wing_section[0].root_origin[2]
            min_y = self.main_wing[wng].main_wing_section[0].root_origin[1]
            
            max_x = self.main_wing[wng].main_wing_section[0].root_origin[0]
            max_z = self.main_wing[wng].main_wing_section[0].root_origin[2]
            max_y = self.main_wing[wng].main_wing_section[0].root_origin[1]
        
            for i in range(0,self.main_wing[wng].no_of_sections):


                if self.main_wing[wng].vertical == 0:
        
                    if (self.main_wing[wng].main_wing_section[i].root_origin[0]+0.75*self.main_wing[wng].main_wing_section[i].root_chord>max_x) :
                        max_x = self.main_wing[wng].main_wing_section[i].root_origin[0]+0.75*self.main_wing[wng].main_wing_section[i].root_chord

                    if (self.main_wing[wng].main_wing_section[i].tip_origin[0]+0.75*self.main_wing[wng].main_wing_section[i].tip_chord>max_x) :
                        max_x = self.main_wing[wng].main_wing_section[i].tip_origin[0]+0.75*self.main_wing[wng].main_wing_section[i].tip_chord

                    if (self.main_wing[wng].main_wing_section[i].root_origin[0] -0.25*self.main_wing[wng].main_wing_section[i].root_chord<min_x) :
                        min_x = self.main_wing[wng].main_wing_section[i].root_origin[0] -0.25*self.main_wing[wng].main_wing_section[i].root_chord

                    if (self.main_wing[wng].main_wing_section[i].tip_origin[0]-0.25*self.main_wing[wng].main_wing_section[i].tip_chord<min_x) :
                        min_x = self.main_wing[wng].main_wing_section[i].tip_origin[0]-0.25*self.main_wing[wng].main_wing_section[i].tip_chord



                    if (self.main_wing[wng].main_wing_section[i].root_origin[2]>max_z) :
                        max_z = self.main_wing[wng].main_wing_section[i].root_origin[2]

                    if (self.main_wing[wng].main_wing_section[i].tip_origin[2]>max_z) :
                        max_z = self.main_wing[wng].main_wing_section[i].tip_origin[2]
                
                    if (self.main_wing[wng].main_wing_section[i].root_origin[2]<min_z) :
                        min_z = self.main_wing[wng].main_wing_section[i].root_origin[2]
                    
                    if (self.main_wing[wng].main_wing_section[i].root_origin[2]<min_z) :
                        min_z = self.main_wing[wng].main_wing_section[i].tip_origin[2]
            
            
            
            
                    #y value
                    if (self.main_wing[wng].main_wing_section[i].root_origin[1]>max_y) :
                        max_y = self.main_wing[wng].main_wing_section[i].root_origin[1]

                    if (self.main_wing[wng].main_wing_section[i].tip_origin[1]>max_y) :
                        max_y = self.main_wing[wng].main_wing_section[i].tip_origin[1]
                    
                    if (self.main_wing[wng].main_wing_section[i].root_origin[1]<min_y) :
                        min_y = self.main_wing[wng].main_wing_section[i].root_origin[1]
                    
                    if (self.main_wing[wng].main_wing_section[i].tip_origin[1]<min_y) :
                        min_y = self.main_wing[wng].main_wing_section[i].tip_origin[1]
                            
                            
                            
                    self.main_wing[wng].wing_box_start_x = min_x
                    self.main_wing[wng].wing_box_end_x = max_x*1.3
                    self.main_wing[wng].wing_box_start_z = min_z
                    self.main_wing[wng].wing_box_end_z = self.main_wing[wng].main_wing_section[0].root_origin[2] + self.main_wing[wng].span    #max_z
                                    
                    self.main_wing[wng].wing_box_start_y = min_y - 0.2*self.main_wing[wng].root_chord
                    self.main_wing[wng].wing_box_end_y = max_y + 0.2*self.main_wing[wng].root_chord
    
    
                elif self.main_wing[wng].vertical == 1:
                
                
                    if (self.main_wing[wng].main_wing_section[i].root_origin[0]+0.75*self.main_wing[wng].main_wing_section[i].root_chord>max_x) :
                        max_x = self.main_wing[wng].main_wing_section[i].root_origin[0]+0.75*self.main_wing[wng].main_wing_section[i].root_chord
                    
                    if (self.main_wing[wng].main_wing_section[i].tip_origin[0]+0.75*self.main_wing[wng].main_wing_section[i].tip_chord>max_x) :
                        max_x = self.main_wing[wng].main_wing_section[i].tip_origin[0]+0.75*self.main_wing[wng].main_wing_section[i].tip_chord
                    
                    if (self.main_wing[wng].main_wing_section[i].root_origin[0] -0.25*self.main_wing[wng].main_wing_section[i].root_chord<min_x) :
                        min_x = self.main_wing[wng].main_wing_section[i].root_origin[0] -0.25*self.main_wing[wng].main_wing_section[i].root_chord
                    
                    if (self.main_wing[wng].main_wing_section[i].tip_origin[0]-0.25*self.main_wing[wng].main_wing_section[i].tip_chord<min_x) :
                        min_x = self.main_wing[wng].main_wing_section[i].tip_origin[0]-0.25*self.main_wing[wng].main_wing_section[i].tip_chord
                    
                    
                    
                    if (self.main_wing[wng].main_wing_section[i].root_origin[2]>max_z) :
                        max_z = self.main_wing[wng].main_wing_section[i].root_origin[2]
                    
                    if (self.main_wing[wng].main_wing_section[i].tip_origin[2]>max_z) :
                        max_z = self.main_wing[wng].main_wing_section[i].tip_origin[2]
                    
                    if (self.main_wing[wng].main_wing_section[i].root_origin[2]<min_z) :
                        min_z = self.main_wing[wng].main_wing_section[i].root_origin[2]
                    
                    if (self.main_wing[wng].main_wing_section[i].tip_origin[2]<min_z) :
                        min_z = self.main_wing[wng].main_wing_section[i].tip_origin[2]
                    
                    
                    
                    
                    #y value
                    if (self.main_wing[wng].main_wing_section[i].root_origin[1]>max_y) :
                        max_y = self.main_wing[wng].main_wing_section[i].root_origin[1]
                    
                    if (self.main_wing[wng].main_wing_section[i].tip_origin[1]>max_y) :
                        max_y = self.main_wing[wng].main_wing_section[i].tip_origin[1]
                    
                    if (self.main_wing[wng].main_wing_section[i].root_origin[1]<min_y) :
                        min_y = self.main_wing[wng].main_wing_section[i].root_origin[1]
                    
                    if (self.main_wing[wng].main_wing_section[i].tip_origin[1]<min_y) :
                        min_y = self.main_wing[wng].main_wing_section[i].tip_origin[1]
        
        
        
        



                    self.main_wing[wng].wing_box_start_x = min_x
                    self.main_wing[wng].wing_box_end_x = max_x*1.3
                    self.main_wing[wng].wing_box_start_z = min_z - 0.2*self.main_wing[wng].root_chord
                    self.main_wing[wng].wing_box_end_z = max_z + 0.2*self.main_wing[wng].root_chord   #max_z
                    
                    self.main_wing[wng].wing_box_start_y = min_y
                    self.main_wing[wng].wing_box_end_y = self.main_wing[wng].main_wing_section[0].root_origin[1] + self.main_wing[wng].span




            for isurr in range(0,5):
                print self.main_wing[1].chord_surrogate(float(isurr))
    
            
            print "Wing : ",wng,"\n"
            print "wing_box_start_x : ",self.main_wing[wng].wing_box_start_x,"\n"
            print "wing_box_end_x : ",self.main_wing[wng].wing_box_end_x,"\n"
            print "wing_box_start_y : ",self.main_wing[wng].wing_box_start_y,"\n"
            print "wing_box_end_y : ",self.main_wing[wng].wing_box_end_y,"\n"
            print "wing_box_start_z : ",self.main_wing[wng].wing_box_start_z,"\n"
            print "wing_box_end_z : ",self.main_wing[wng].wing_box_end_z,"\n"
            print "\n"


        #loop over the fuselages
        if(self.fuselage):
            for fus in range(0,len(self.fuselage)):

                self.fuselage[fus].fuselage_start_x = 0.0
                self.fuselage[fus].fuselage_end_x = self.fuselage[fus].fuselage_start_x + 0.9*self.fuselage[fus].length
                self.fuselage[fus].fuselage_start_z = 0.0
                self.fuselage[fus].fuselage_end_z = self.fuselage[fus].diameter
		
		
	
	if((self.stype == "Strut_Braced") or (self.stype == "Strut_Braced2") or (self.stype == "Strut_braced") or (self.stype == "Strut_braced2")):
	    self.compute_strut_location()


    def compute_strut_location(self):
	
	strut_wing_index = self.strut_wing
	
        strut_location_wing = self.main_wing[0].strut_location
        #lv_location_wing = self.main_wing[0].lv_location
        #lv_location_strut = self.main_wing[3].lv_location
        main_wing_span =  np.linalg.norm(np.array(self.main_wing[0].tip_origin) - np.array(self.main_wing[0].root_origin))
        main_wing_rc = self.main_wing[0].root_chord
        main_wing_tc = self.main_wing[0].tip_chord
        max_strut_chord = self.main_wing[0].root_chord + (main_wing_tc - main_wing_rc)*strut_location_wing
        
        
        main_wing_direction = (np.array(self.main_wing[0].tip_origin) -np.array(self.main_wing[0].root_origin))/main_wing_span
        
        strut_span = np.linalg.norm(np.array(self.main_wing[strut_wing_index].tip_origin) - np.array(self.main_wing[strut_wing_index].root_origin))
        
        strut_direction = (np.array(self.main_wing[strut_wing_index].tip_origin) - np.array(self.main_wing[strut_wing_index].root_origin))/np.linalg.norm(np.array(self.main_wing[strut_wing_index].tip_origin) - np.array(self.main_wing[strut_wing_index].root_origin))
        
        #loop over the main wing and compute the strut location based on the wing location assume on the 1st section
        strut_position_wing = np.array(self.main_wing[0].root_origin) + main_wing_direction*strut_location_wing*main_wing_span
        strut_position_tip = np.array(self.main_wing[0].root_origin) + main_wing_direction*strut_location_wing*main_wing_span*1.0 - np.array([0.0,0.5,0.0])
        

	


        #add the mid section
        self.main_wing[0].main_wing_section[0].mid_origin = strut_position_wing
        

        #update the strut
        self.main_wing[strut_wing_index].tip_origin = strut_position_tip #strut_position_wing #[15.0,1.0,14.4]
        self.main_wing[strut_wing_index].span = self.main_wing[strut_wing_index].tip_origin[2] - self.main_wing[strut_wing_index].root_origin[2]
        self.main_wing[strut_wing_index].sweep = np.arctan((self.main_wing[strut_wing_index].tip_origin[2]- self.main_wing[strut_wing_index].root_origin[2])/(self.main_wing[strut_wing_index].tip_origin[0]- self.main_wing[strut_wing_index].root_origin[0]))
        self.main_wing[strut_wing_index].tip_chord = max_strut_chord * 0.8
        
        
        self.main_wing[strut_wing_index].main_wing_section[0].tip_origin = strut_position_tip #strut_position_wing
        self.main_wing[strut_wing_index].main_wing_section[0].sweep = self.main_wing[strut_wing_index].sweep
        self.main_wing[strut_wing_index].main_wing_section[0].span = self.main_wing[strut_wing_index].span
        
        print "strut location :",self.main_wing[strut_wing_index].tip_origin
        print "wing mid location :",strut_position_wing
        
        
#        #update the lv

#        lv_position_wing = np.array(self.main_wing[0].root_origin) + main_wing_direction*lv_location_strut*main_wing_span
#        
#        
#        lv_position_strut = np.array(self.main_wing[3].root_origin) + lv_location_strut*strut_direction*strut_span

#        self.main_wing[4].root_origin = lv_position_strut  #[15.0,1.0,14.4]
#        self.main_wing[4].tip_origin = lv_position_wing #[15.0,1.0,14.4]
#        self.main_wing[4].span = self.main_wing[4].tip_origin[2] - self.main_wing[4].root_origin[2]
#        self.main_wing[4].sweep = 0.0 #np.arctan((main_wing[4].tip_origin[2]- main_wing[4].root_origin[2])/(main_wing[4].tip_origin[0]- main_wing[4].root_origin[0]))
#        
#        
#        self.main_wing[4].main_wing_section[0].root_origin = lv_position_strut
#        self.main_wing[4].main_wing_section[0].tip_origin = lv_position_wing
#        self.main_wing[4].main_wing_section[0].sweep = self.main_wing[4].sweep
#        self.main_wing[4].main_wing_section[0].span = self.main_wing[4].span

#        print "strut_location computing"
#        print "main_wing_span",main_wing_span
#        print "main_wing_direction",main_wing_direction
#        print "strut_location_wing",strut_location_wing
#        print "strut_position_wing",strut_position_wing


    def set_structural_dvs(self,dv_value):
        print

    def compute_loading_model(self):
        print
        #loop over the wings and for each wing, set up the mesh and the elements
        #the mesh is fine with 100 rows spanwise and 20 elements chordwise

        #call the
        #aircraft_aero_mesh_generation(aircraft)








class wing:
    
    
    def __init__(self):
        
        self.type =  'wing_section'
        self.no_of_wing_sections = 0
        self.root_chord = 1.0
        self.tip_chord = 1.0
        self.span = 1.0
        self.sweep = 0.0
        self.origin = [0.0,0.0,0.0]
        self.root_origin = [0.0,0.0,0.0]
        self.tip_origin = [0.0,0.0,0.0]
        self.airfoil = "rae2012"
        self.element_area = 1.0
        self.fuel_load = 0.0

#     def compute_wing_box(self):
#        print




class wing_section:


    def __init__(self):
    
        self.type =  'wing_section'
        self.root_chord = 1.0
        self.tip_chord = 1.0
        self.span = 1.0
        self.sweep = 0.0
        self.root_origin = [0.0,0.0,0.0]
        self.tip_origin = [0.0,0.0,0.0]
        self.mid_origin = np.zeros(3)




class fuselage:
    
    
    def __init__(self):
        
        self.type =  'fuselage'
        self.diameter = 1.0
        self.length = 1.0
        self.origin = [0.0,0.0,0.0]


<|MERGE_RESOLUTION|>--- conflicted
+++ resolved
@@ -474,23 +474,12 @@
                 spanwise_coord = np.array([0,self.main_wing[i].main_wing_section[j].span])
                 spanwise_chord = np.array([self.main_wing[i].main_wing_section[j].root_chord,self.main_wing[i].main_wing_section[j].tip_chord])
                 
-<<<<<<< HEAD
-=======
-                
-                #chord_surrogate = np.poly1d(np.polyfit(spanwise_coord, spanwise_chord ,1))
-                #self.main_wing[i].main_wing_section[j].chord_surrogate = chord_surrogate
-
->>>>>>> 29440d3b
+
                 #what happens for multisection main wings
                 if spanwise_coord[1] == 0.:
                     spanwise_coord[1] = 1E-12 #prevent divide by 0 error
                 chord_surrogate = np.poly1d(np.polyfit(spanwise_coord, spanwise_chord ,1))
                 self.main_wing[i].main_wing_section[j].chord_surrogate = chord_surrogate
-<<<<<<< HEAD
-    
-=======
-
->>>>>>> 29440d3b
     
     
     
