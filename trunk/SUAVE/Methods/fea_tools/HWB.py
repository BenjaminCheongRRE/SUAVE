# John Hwang, 2014

from __future__ import division

from GeoMACH.PGM.core import PGMconfiguration, PGMparameter, PGMdv
from GeoMACH.PGM.components import PGMwing, PGMbody, PGMshell
from GeoMACH.PGM.components import PGMjunction, PGMtip, PGMcone
from GeoMACH.PSM import Airframe
import numpy as np


class HWB(PGMconfiguration):
    
    
    
    
    def _define_comps(self):
        self.nplanes = 4
        self.num_sections = 3
        nplanes = self.nplanes
        self.comps['lwing'] = PGMwing(num_x=nplanes , num_z=nplanes , left_closed=False)
        self.comps['lwing_t'] = PGMtip(self, 'lwing', 'left', 0.1)


    def _define_params(self):
       
        num_sections = self.num_sections 
        lwing = self.comps['lwing'].props
        lwing['pos'].params[''] = PGMparameter(1, 3)
        #lwing['scl'].params[''] = PGMparameter(3, 1, pos_u=[0,0.35,1.0])
        lwing['scl'].params[''] = PGMparameter(num_sections, 1)
        lwing['pos'].params['lin'] = PGMparameter(num_sections, 3)
        #lwing['shY','upp'].params[''] = PGMparameter(10, 6, order_u=4, order_v=4) #commented out earlier
        #lwing['shY','low'].params[''] = PGMparameter(10, 6, order_u=4, order_v=4)


    def _define_dvs(self):
        dvs = self.dvs
        num_sections = self.num_sections
        #main wing
        dim_tags = ['_x','_y','_z']
        
        dvs['lwing_section_1_x'] = PGMdv((1), 16.2).set_identity_param('lwing', 'pos', '', (0,0))
        dvs['lwing_section_1_y'] = PGMdv((1), -1.).set_identity_param('lwing', 'pos', '', (0,1))
        dvs['lwing_section_1_z'] = PGMdv((1), 2.6).set_identity_param('lwing', 'pos', '', (0,2))
        dvs['lwing_section_' + str(1) + '_chord'] = PGMdv((1), 10).set_identity_param('lwing', 'scl', '', (0,0))
        for i in range(1,num_sections):
            dvs['lwing_section_' + str(i+1) + '_chord'] = PGMdv((1), 10).set_identity_param('lwing', 'scl', '', (i,0))
            for j in range(0,3):
                dvs['lwing_section_'+str(i+1)+dim_tags[j]] = PGMdv((1), 16.).set_identity_param('lwing', 'pos', 'lin', (i,j))
                



    def _compute_params(self):
        num_sections = self.num_sections
        initial_scls = [0]*num_sections
        initial_pos = [[0]*3]*num_sections

        lwing = self.comps['lwing'].props
        lwing['pos'].params[''].val([16,-1,2.6])
        lwing['scl'].params[''].val(initial_scls)
        lwing['pos'].params['lin'].val(initial_pos)

        #lwing['scl'].params[''].val([10,4.5,4.2,4.0,3.9,3.5,1.2,.8])
        #lwing['pos'].params['lin'].val([[0,0,0],[16.5,2.4,12.3],[16.5,2.4,12.3],[16.5,2.4,12.3],[16.5,2.4,12.3],[16.5,2.4,12.3],[16.5,2.4,12.3],[16.5,4.4,23.3]])

        return [], [], []

    def _set_bspline_options(self):
        nplanes = self.nplanes 
        comps = self.comps
        comps['lwing'].faces['upp'].set_option('num_cp', 'v', [40]*nplanes) #[6,4,4,20] #[36,24,24,120]
        #comps['lwing'].faces['low'].set_option('num_cp', 'u', [40]*nplanes)

    def meshStructure(self):
        afm = Airframe(self, 1.0) #0.2)


    #main wing leading section ribs
        idims = np.linspace(0.45,0.9,7)
        jdims = np.linspace(0,1,16)  #origin,1,number of ribs
        #jdims = np.linspace(.4,1,6)
        for i in range(idims.shape[0]-1):
            for j in range(jdims.shape[0]):
                afm.addVertFlip('lwing_r::'+str(i)+':'+str(j),'lwing',[idims[i],jdims[j]],[idims[i+1],jdims[j]])
        #afm.addVertFlip('rwing_i_r::'+str(i)+':'+str(j),'rwing',[idims[i],1-jdims[j]],[idims[i+1],1-jdims[j]])




        #main wing leading section spars
        
        for i in range(idims.shape[0]):
            for j in range(jdims.shape[0]-1):
                if i is 0 or i is idims.shape[0]-1:
                    afm.addVertFlip('lwing_s::'+str(i)+':'+str(j),'lwing',[idims[i],jdims[j]],[idims[i],jdims[j+1]])
                #afm.addVertFlip('rwing_i_s::'+str(i)+':'+str(j),'rwing',[idims[i],1-jdims[j]],[idims[i],1-jdims[j+1]])
                else:
#                    afm.addVertFlip('lwing_i_sa::'+str(i)+':'+str(j),'lwing',[idims[i],jdims[j]],[idims[i],jdims[j+1]],w=[1,0.85])
#                    afm.addVertFlip('lwing_i_sb::'+str(i)+':'+str(j),'lwing',[idims[i],jdims[j]],[idims[i],jdims[j+1]],w=[0.15,0])
                    afm.addVertFlip('lwing_s::'+str(i)+':'+str(j),'lwing',[idims[i],jdims[j]],[idims[i],jdims[j+1]])



#                    afm.addVertFlip('rwing_i_sa::'+str(i)+':'+str(j),'rwing',[idims[i],1-jdims[j]],[idims[i],1-jdims[j+1]],w=[1,0.85])
#                    afm.addVertFlip('rwing_i_sb::'+str(i)+':'+str(j),'rwing',[idims[i],1-jdims[j]],[idims[i],1-jdims[j+1]],w=[0.15,0])


        


        #wing box lower/back edge
        idims = np.linspace(0.18,0.45,6)
        for j in range(idims.shape[0]-1):
            afm.addVertFlip('lwing_i_i1::'+str(j)+':0','lwing',[idims[j],jdims[j]],[idims[j+1],jdims[j+1]])
            #afm.addVertFlip('rwing_i_i1::'+str(j)+':0','rwing',[idims[j],1-jdims[j]],[idims[j+1],1-jdims[j+1]])
            afm.addVertFlip('lwing_i_i2::'+str(j)+':0','lwing',[idims[j],jdims[j]],[0.45,jdims[j]])
        #afm.addVertFlip('rwing_i_i2::'+str(j)+':0','rwing',[idims[j],1-jdims[j]],[0.45,1-jdims[j]])
        




        afm.preview('HWB_pvw.dat')
        afm.mesh()
        afm.computeMesh('HWB_str')



    def aircraft_params(self,aircraft):
        print




if __name__ == '__main__':

    pgm = HWB()
    bse = pgm.initialize()

    
    
    
    
    pgm.comps['lwing'].set_airfoil('rae2822.dat')
    #pgm.comps['ltail'].set_airfoil()
    #main wing

    pgm.dvs['lwing_section_1_x'].data[0] = 3.0
    pgm.dvs['lwing_section_1_y'].data[0] = 0.0
    pgm.dvs['lwing_section_1_z'].data[0] = 0.0
    
    pgm.dvs['lwing_section_2_x'].data[0] = -0.0598932
    pgm.dvs['lwing_section_2_y'].data[0] = 0.
    pgm.dvs['lwing_section_2_z'].data[0] = 0.0128016


<<<<<<< HEAD
    pgm.dvs['lwing_section_3_x'].data[0] = 0.762654111638
    pgm.dvs['lwing_section_3_y'].data[0] = 0.0
    pgm.dvs['lwing_section_3_z'].data[0] = 0.5248656
    
    pgm.dvs['lwing_section_4_x'].data[0] = 1.41084469537
    pgm.dvs['lwing_section_4_y'].data[0] = 0.0
    pgm.dvs['lwing_section_4_z'].data[0] = 0.9089136


    pgm.dvs['lwing_section_5_x'].data[0] = 1.78976941457
    pgm.dvs['lwing_section_5_y'].data[0] = 0.0
    pgm.dvs['lwing_section_5_z'].data[0] = 1.2097512
=======
    pgm.dvs['lwing_section_3_x'].data[0] = 4.1
    pgm.dvs['lwing_section_3_y'].data[0] = 0.1
    pgm.dvs['lwing_section_3_z'].data[0] = 23.4
    '''
    pgm.dvs['lwing_section_4_x'].data[0] = 6.1
    pgm.dvs['lwing_section_4_y'].data[0] = 0.2
    pgm.dvs['lwing_section_4_z'].data[0] = 34.6

    
    pgm.dvs['lwing_section_5_x'].data[0] = 8.1
    pgm.dvs['lwing_section_5_y'].data[0] = 0.3
    pgm.dvs['lwing_section_5_z'].data[0] = 46.8
>>>>>>> 8efaccbc
    
    pgm.dvs['lwing_section_6_x'].data[0] = 2.10671377134
    pgm.dvs['lwing_section_6_y'].data[0] = 0.0
    pgm.dvs['lwing_section_6_z'].data[0] = 1.4657832


<<<<<<< HEAD
    pgm.dvs['lwing_section_7_x'].data[0] = 2.68018205445
    pgm.dvs['lwing_section_7_y'].data[0] = 0.0
    pgm.dvs['lwing_section_7_z'].data[0] = 2.1378672

#<<<<<<< HEAD
    pgm.dvs['lwing_section_8_x'].data[0] = 3.60481859336
    pgm.dvs['lwing_section_8_y'].data[0] = 0.0
    pgm.dvs['lwing_section_8_z'].data[0] = 3.2004
    
    
    pgm.dvs['lwing_section_1_chord'].data[0] = 3.048
    pgm.dvs['lwing_section_2_chord'].data[0] = 3.2875728
    pgm.dvs['lwing_section_3_chord'].data[0] = 2.4384
    pgm.dvs['lwing_section_4_chord'].data[0] = 1.6764
    pgm.dvs['lwing_section_5_chord'].data[0] = 1.170432
    pgm.dvs['lwing_section_6_chord'].data[0] = 0.762
    pgm.dvs['lwing_section_7_chord'].data[0] = 0.35052
    pgm.dvs['lwing_section_8_chord'].data[0] = 0.1  
#=======
#    
#    
#    pgm.dvs['lwing_section_1_chord'].data[0] = 24.
#    pgm.dvs['lwing_section_2_chord'].data[0] = 24. #18.0
#    pgm.dvs['lwing_section_3_chord'].data[0] = 24. #8.0
#    pgm.dvs['lwing_section_4_chord'].data[0] = 24. #6.0
#    pgm.dvs['lwing_section_5_chord'].data[0] = 24. #5.0
#    pgm.dvs['lwing_section_6_chord'].data[0] = 24. #4.0
#    pgm.dvs['lwing_section_7_chord'].data[0] = 24. #3.5  
#
#>>>>>>> ebd0051395ffd0bab5b2c5af221a991138bf0680
=======
    pgm.dvs['lwing_section_7_x'].data[0] = 12.1
    pgm.dvs['lwing_section_7_y'].data[0] = 0.5
    pgm.dvs['lwing_section_7_z'].data[0] = 68.2
    '''
    
    
    pgm.dvs['lwing_section_1_chord'].data[0] = 24.
    pgm.dvs['lwing_section_2_chord'].data[0] = 24. #18.0
    pgm.dvs['lwing_section_3_chord'].data[0] = 24. #8.0
    '''
    pgm.dvs['lwing_section_4_chord'].data[0] = 24. #6.0
    pgm.dvs['lwing_section_5_chord'].data[0] = 24. #5.0
    pgm.dvs['lwing_section_6_chord'].data[0] = 24. #4.0
    pgm.dvs['lwing_section_7_chord'].data[0] = 24. #3.5  
    '''
>>>>>>> 8efaccbc

    pgm.compute_all()

    #bse.vec['pt_str']._hidden[:] = False
    bse.vec['pt_str'].export_tec_str()
    #bse.vec['df'].export_tec_scatter()
    #bse.vec['cp'].export_tec_scatter()
    #bse.vec['pt'].export_tec_scatter()
    #bse.vec['cp_str'].export_IGES()
    bse.vec['cp_str'].export_STL('HWB.stl')

    pgm.meshStructure()<|MERGE_RESOLUTION|>--- conflicted
+++ resolved
@@ -156,20 +156,7 @@
     pgm.dvs['lwing_section_2_z'].data[0] = 0.0128016
 
 
-<<<<<<< HEAD
-    pgm.dvs['lwing_section_3_x'].data[0] = 0.762654111638
-    pgm.dvs['lwing_section_3_y'].data[0] = 0.0
-    pgm.dvs['lwing_section_3_z'].data[0] = 0.5248656
-    
-    pgm.dvs['lwing_section_4_x'].data[0] = 1.41084469537
-    pgm.dvs['lwing_section_4_y'].data[0] = 0.0
-    pgm.dvs['lwing_section_4_z'].data[0] = 0.9089136
-
-
-    pgm.dvs['lwing_section_5_x'].data[0] = 1.78976941457
-    pgm.dvs['lwing_section_5_y'].data[0] = 0.0
-    pgm.dvs['lwing_section_5_z'].data[0] = 1.2097512
-=======
+
     pgm.dvs['lwing_section_3_x'].data[0] = 4.1
     pgm.dvs['lwing_section_3_y'].data[0] = 0.1
     pgm.dvs['lwing_section_3_z'].data[0] = 23.4
@@ -182,45 +169,20 @@
     pgm.dvs['lwing_section_5_x'].data[0] = 8.1
     pgm.dvs['lwing_section_5_y'].data[0] = 0.3
     pgm.dvs['lwing_section_5_z'].data[0] = 46.8
->>>>>>> 8efaccbc
+
     
     pgm.dvs['lwing_section_6_x'].data[0] = 2.10671377134
     pgm.dvs['lwing_section_6_y'].data[0] = 0.0
     pgm.dvs['lwing_section_6_z'].data[0] = 1.4657832
 
 
-<<<<<<< HEAD
+
     pgm.dvs['lwing_section_7_x'].data[0] = 2.68018205445
     pgm.dvs['lwing_section_7_y'].data[0] = 0.0
     pgm.dvs['lwing_section_7_z'].data[0] = 2.1378672
 
-#<<<<<<< HEAD
-    pgm.dvs['lwing_section_8_x'].data[0] = 3.60481859336
-    pgm.dvs['lwing_section_8_y'].data[0] = 0.0
-    pgm.dvs['lwing_section_8_z'].data[0] = 3.2004
-    
-    
-    pgm.dvs['lwing_section_1_chord'].data[0] = 3.048
-    pgm.dvs['lwing_section_2_chord'].data[0] = 3.2875728
-    pgm.dvs['lwing_section_3_chord'].data[0] = 2.4384
-    pgm.dvs['lwing_section_4_chord'].data[0] = 1.6764
-    pgm.dvs['lwing_section_5_chord'].data[0] = 1.170432
-    pgm.dvs['lwing_section_6_chord'].data[0] = 0.762
-    pgm.dvs['lwing_section_7_chord'].data[0] = 0.35052
-    pgm.dvs['lwing_section_8_chord'].data[0] = 0.1  
-#=======
-#    
-#    
-#    pgm.dvs['lwing_section_1_chord'].data[0] = 24.
-#    pgm.dvs['lwing_section_2_chord'].data[0] = 24. #18.0
-#    pgm.dvs['lwing_section_3_chord'].data[0] = 24. #8.0
-#    pgm.dvs['lwing_section_4_chord'].data[0] = 24. #6.0
-#    pgm.dvs['lwing_section_5_chord'].data[0] = 24. #5.0
-#    pgm.dvs['lwing_section_6_chord'].data[0] = 24. #4.0
-#    pgm.dvs['lwing_section_7_chord'].data[0] = 24. #3.5  
-#
-#>>>>>>> ebd0051395ffd0bab5b2c5af221a991138bf0680
-=======
+
+
     pgm.dvs['lwing_section_7_x'].data[0] = 12.1
     pgm.dvs['lwing_section_7_y'].data[0] = 0.5
     pgm.dvs['lwing_section_7_z'].data[0] = 68.2
@@ -236,7 +198,7 @@
     pgm.dvs['lwing_section_6_chord'].data[0] = 24. #4.0
     pgm.dvs['lwing_section_7_chord'].data[0] = 24. #3.5  
     '''
->>>>>>> 8efaccbc
+
 
     pgm.compute_all()
 
