## @ingroup Components-Energy-Converters
# Combustor.py
#
# Created:  Oct 2014, A. Variyar
# Modified: Jan 2016, T. MacDonald
#           Sep 2017, P. Goncalves
#           Jan 2018, W. Maier

# ----------------------------------------------------------------------
#  Imports
# ----------------------------------------------------------------------

import SUAVE

import numpy as np
from scipy.optimize import fsolve

from SUAVE.Core import Data
from SUAVE.Components.Energy.Energy_Component import Energy_Component
from SUAVE.Methods.Propulsion.rayleigh import rayleigh
from SUAVE.Methods.Propulsion.fm_solver import fm_solver

# ----------------------------------------------------------------------
#  Combustor Component
# ----------------------------------------------------------------------
## @ingroup Components-Energy-Converters
class Combustor(Energy_Component):
    """This provides output values for a combustor
    Calling this class calls the compute function.
    
    Assumptions:
    None
    
    Source:
    https://web.stanford.edu/~cantwell/AA283_Course_Material/AA283_Course_Notes/
    """
    
    def __defaults__(self):
        """This sets the default values for the component to function.

        Assumptions:
        None

        Source:
        N/A

        Inputs:
        None

        Outputs:
        None

        Properties Used:
        None
        """         
        
        self.tag = 'Combustor'
        
        #-----setting the default values for the different components
<<<<<<< HEAD
        self.fuel_data                      = SUAVE.Attributes.Propellants.Jet_A()
        self.alphac                         = 0.0
        self.turbine_inlet_temperature      = 1.0
        self.inputs.stagnation_temperature  = 1.0
        self.inputs.stagnation_pressure     = 1.0
        self.inputs.nondim_ratio            = 1.0 # allows fuel already burned to be added to the flow
        self.outputs.stagnation_temperature = 1.0
        self.outputs.stagnation_pressure    = 1.0
        self.outputs.stagnation_enthalpy    = 1.0
        self.outputs.fuel_to_air_ratio      = 1.0
        self.fuel_data                      = Data()
    
    
=======
        self.fuel_data                       = SUAVE.Attributes.Propellants.Jet_A()
        self.alphac                          = 0.0
        self.turbine_inlet_temperature       = 1.0
        self.inputs.stagnation_temperature   = 1.0
        self.inputs.stagnation_pressure      = 1.0
        self.inputs.static_pressure          = 1.0
        self.inputs.mach_number              = 0.1
        self.outputs.stagnation_temperature  = 1.0
        self.outputs.stagnation_pressure     = 1.0
        self.outputs.static_pressure         = 1.0
        self.outputs.stagnation_enthalpy     = 1.0
        self.outputs.fuel_to_air_ratio       = 1.0
        self.fuel_data                       = Data()
        self.area_ratio                      = 1.0
>>>>>>> 3ef71a5d
    
    def compute(self,conditions):
        """ This computes the output values from the input values according to
        equations from the source.

        Assumptions:
        Constant efficiency and pressure ratio

        Source:
        https://web.stanford.edu/~cantwell/AA283_Course_Material/AA283_Course_Notes/

        Inputs:
        conditions.freestream.
          isentropic_expansion_factor         [-]
          specific_heat_at_constant_pressure  [J/(kg K)]
          temperature                         [K]
          stagnation_temperature              [K]
        self.inputs.
          stagnation_temperature              [K]
          stagnation_pressure                 [Pa]

        Outputs:
        self.outputs.
          stagnation_temperature              [K]  
          stagnation_pressure                 [Pa]
          stagnation_enthalpy                 [J/kg]
          fuel_to_air_ratio                   [-]

        Properties Used:
        self.
          turbine_inlet_temperature           [K]
          pressure_ratio                      [-]
          efficiency                          [-]
          area_ratio                          [-]
          fuel_data.specific_energy           [J/kg]
        """         
        # unpack the values

        # unpacking the values from conditions
        gamma  = conditions.freestream.isentropic_expansion_factor 
        Cp     = conditions.freestream.specific_heat_at_constant_pressure
        To     = conditions.freestream.temperature
        Tto    = conditions.freestream.stagnation_temperature
        
        # unpacking the values form inputs
        Tt_in    = self.inputs.stagnation_temperature
        Pt_in    = self.inputs.stagnation_pressure
        Tt4      = self.turbine_inlet_temperature
        pib      = self.pressure_ratio
        eta_b    = self.efficiency
        nondim_r = self.inputs.nondim_ratio
        
        # unpacking values from self
        htf    = self.fuel_data.specific_energy
        ar     = self.area_ratio
        
        # compute pressure
        Pt_out = Pt_in*pib


        # method to compute combustor properties

        # method - computing the stagnation enthalpies from stagnation temperatures
<<<<<<< HEAD
        ht4     = Cp*Tt4*nondim_r
        ht_in   = Cp*Tt_in*nondim_r

=======
        ht4     = Cp*Tt4
        ho      = Cp*To
        ht_in   = Cp*Tt_in
        
>>>>>>> 3ef71a5d
        # Using the Turbine exit temperature, the fuel properties and freestream temperature to compute the fuel to air ratio f
        f       = (ht4 - ht_in)/(eta_b*htf-ht4)

        # Computing the exit static and stagnation conditions
        ht_out  = Cp*Tt4
        
        # pack computed quantities into outputs
        self.outputs.stagnation_temperature  = Tt4
        self.outputs.stagnation_pressure     = Pt_out
        self.outputs.stagnation_enthalpy     = ht_out
        self.outputs.fuel_to_air_ratio       = f 
    
    def compute_rayleigh(self,conditions):
        """ This combutes the temperature and pressure change across the
        the combustor using Rayleigh Line flow; it checks for themal choking.

        Assumptions:
        Constant efficiency and pressure ratio

        Source:
        https://web.stanford.edu/~cantwell/AA283_Course_Material/AA283_Course_Notes/

        Inputs:
        conditions.freestream.
          isentropic_expansion_factor         [-]
          specific_heat_at_constant_pressure  [J/(kg K)]
          temperature                         [K]
          stagnation_temperature              [K]
        self.inputs.
          stagnation_temperature              [K]
          stagnation_pressure                 [Pa]

        Outputs:
        self.outputs.
          stagnation_temperature              [K]  
          stagnation_pressure                 [Pa]
          stagnation_enthalpy                 [J/kg]
          fuel_to_air_ratio                   [-]

        Properties Used:
        self.
          turbine_inlet_temperature           [K]
          pressure_ratio                      [-]
          efficiency                          [-]
          area_ratio                          [-]
          fuel_data.specific_energy           [J/kg]
        """         
        # unpack the values

        # unpacking the values from conditions
        gamma  = conditions.freestream.isentropic_expansion_factor 
        Cp     = conditions.freestream.specific_heat_at_constant_pressure
        To     = conditions.freestream.temperature
        Tto    = conditions.freestream.stagnation_temperature
        
        # unpacking the values form inputs
        Tt_in  = self.inputs.stagnation_temperature
        Pt_in  = self.inputs.stagnation_pressure
        Mach   = self.inputs.mach_number
        Tt4    = self.turbine_inlet_temperature
        pib    = self.pressure_ratio
        eta_b  = self.efficiency
        
        # unpacking values from self
        htf    = self.fuel_data.specific_energy
        ar     = self.area_ratio
        
        # Rayleigh flow analysis, constant pressure burner
            
        # Initialize arrays
        M_out  = 1*Pt_in/Pt_in
        Ptr    = 1*Pt_in/Pt_in

        # Isentropic decceleration through divergent nozzle
        Mach   = fm_solver(ar,Mach[:,0],gamma[:,0])  
        
        # Determine max stagnation temperature to thermally choke flow                                     
        Tt4_ray = Tt_in*(1.+gamma*Mach*Mach)**2./((2.*(1.+gamma)*Mach*Mach)*(1.+(gamma-1.)/2.*Mach*Mach))
        
        # Rayleigh limitations define Tt4, taking max temperature before choking
        Tt4 = Tt4 * np.ones_like(Tt4_ray)
        Tt4[Tt4_ray <= Tt4] = Tt4_ray[Tt4_ray <= Tt4]
        
        #Rayleigh calculations
        M_out[:,0], Ptr[:,0] = rayleigh(gamma[:,0],Mach,Tt4[:,0]/Tt_in[:,0]) 
        Pt_out     = Ptr*Pt_in
            
        # method to compute combustor properties

        # method - computing the stagnation enthalpies from stagnation temperatures
        ht4     = Cp*Tt4
        ho      = Cp*To
        ht_in   = Cp*Tt_in
        
        # Using the Turbine exit temperature, the fuel properties and freestream temperature to compute the fuel to air ratio f
        f       = (ht4 - ht_in)/(eta_b*htf-ht4)

        # Computing the exit static and stagnation conditions
        ht_out  = Cp*Tt4   #May be double counting here.....no need (maybe)
        
        # pack computed quantities into outputs
        self.outputs.stagnation_temperature  = Tt4
        self.outputs.stagnation_pressure     = Pt_out
        self.outputs.stagnation_enthalpy     = ht_out
        self.outputs.fuel_to_air_ratio       = f    
        self.outputs.mach_number             = M_out
        
    __call__ = compute
    <|MERGE_RESOLUTION|>--- conflicted
+++ resolved
@@ -57,21 +57,6 @@
         self.tag = 'Combustor'
         
         #-----setting the default values for the different components
-<<<<<<< HEAD
-        self.fuel_data                      = SUAVE.Attributes.Propellants.Jet_A()
-        self.alphac                         = 0.0
-        self.turbine_inlet_temperature      = 1.0
-        self.inputs.stagnation_temperature  = 1.0
-        self.inputs.stagnation_pressure     = 1.0
-        self.inputs.nondim_ratio            = 1.0 # allows fuel already burned to be added to the flow
-        self.outputs.stagnation_temperature = 1.0
-        self.outputs.stagnation_pressure    = 1.0
-        self.outputs.stagnation_enthalpy    = 1.0
-        self.outputs.fuel_to_air_ratio      = 1.0
-        self.fuel_data                      = Data()
-    
-    
-=======
         self.fuel_data                       = SUAVE.Attributes.Propellants.Jet_A()
         self.alphac                          = 0.0
         self.turbine_inlet_temperature       = 1.0
@@ -86,7 +71,6 @@
         self.outputs.fuel_to_air_ratio       = 1.0
         self.fuel_data                       = Data()
         self.area_ratio                      = 1.0
->>>>>>> 3ef71a5d
     
     def compute(self,conditions):
         """ This computes the output values from the input values according to
@@ -150,16 +134,9 @@
         # method to compute combustor properties
 
         # method - computing the stagnation enthalpies from stagnation temperatures
-<<<<<<< HEAD
         ht4     = Cp*Tt4*nondim_r
         ht_in   = Cp*Tt_in*nondim_r
 
-=======
-        ht4     = Cp*Tt4
-        ho      = Cp*To
-        ht_in   = Cp*Tt_in
-        
->>>>>>> 3ef71a5d
         # Using the Turbine exit temperature, the fuel properties and freestream temperature to compute the fuel to air ratio f
         f       = (ht4 - ht_in)/(eta_b*htf-ht4)
 
