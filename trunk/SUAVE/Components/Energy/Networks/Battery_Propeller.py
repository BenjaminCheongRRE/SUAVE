## @ingroup Components-Energy-Networks
# Battery_Propeller.py
# 
# Created:  Jul 2015, E. Botero
# Modified: Feb 2016, T. MacDonald
#           Mar 2020, M. Clarke
# ----------------------------------------------------------------------
#  Imports
# ----------------------------------------------------------------------

# suave imports
import SUAVE

# package imports
import numpy as np
from SUAVE.Components.Propulsors.Propulsor import Propulsor

from SUAVE.Core import Data , Units

# ----------------------------------------------------------------------
#  Network
# ----------------------------------------------------------------------

## @ingroup Components-Energy-Networks
class Battery_Propeller(Propulsor):
    """ This is a simple network with a battery powering a propeller through
        an electric motor
        
        This network adds 2 extra unknowns to the mission. The first is
        a voltage, to calculate the thevenin voltage drop in the pack.
        The second is torque matching between motor and propeller.
    
        Assumptions:
        None
        
        Source:
        None
    """  
    def __defaults__(self):
        """ This sets the default values for the network to function.
    
            Assumptions:
            None
    
            Source:
            N/A
    
            Inputs:
            None
    
            Outputs:
            None
    
            Properties Used:
            N/A
        """             
        self.motor             = None
        self.propeller         = None
        self.esc               = None
        self.avionics          = None
        self.payload           = None
        self.battery           = None
        self.nacelle_diameter  = None
        self.engine_length     = None
        self.number_of_engines = None
        self.voltage           = None
        self.thrust_angle      = 0.0
        self.use_surrogate     = False
    
    # manage process with a driver function
    def evaluate_thrust(self,state):
        """ Calculate thrust given the current state of the vehicle
    
            Assumptions:
            Caps the throttle at 110% and linearly interpolates thrust off that
    
            Source:
            N/A
    
            Inputs:
            state [state()]
    
            Outputs:
            results.thrust_force_vector [newtons]
            results.vehicle_mass_rate   [kg/s]
            conditions.propulsion:
                rpm                  [radians/sec]
                current              [amps]
                battery_draw         [watts]
                battery_energy       [joules]
                voltage_open_circuit [volts]
                voltage_under_load   [volts]
                motor_torque         [N-M]
                propeller_torque     [N-M]
    
            Properties Used:
            Defaulted values
        """          
    
        # unpack
        conditions = state.conditions
        numerics   = state.numerics
        motor      = self.motor
        propeller  = self.propeller
        esc        = self.esc
        avionics   = self.avionics
        payload    = self.payload
        battery    = self.battery
        num_engines= self.number_of_engines
        
        # Set battery energy
        battery.current_energy = conditions.propulsion.battery_energy  

        # Step 1 battery power
        esc.inputs.voltagein = state.unknowns.battery_voltage_under_load
        # Step 2
        esc.voltageout(conditions)
        # link
        motor.inputs.voltage = esc.outputs.voltageout
        # step 3
        motor.omega(conditions)
        # link
        propeller.inputs.omega =  motor.outputs.omega
        propeller.thrust_angle = self.thrust_angle
        # step 4
        F, Q, P, Cp, outputs , etap = propeller.spin(conditions)
            
        # Check to see if magic thrust is needed, the ESC caps throttle at 1.1 already
        eta        = conditions.propulsion.throttle[:,0,None]
        P[eta>1.0] = P[eta>1.0]*eta[eta>1.0]
        F[eta>1.0] = F[eta>1.0]*eta[eta>1.0]
        
        # link
        propeller.outputs = outputs
        
        # Run the avionics
        avionics.power()

        # Run the payload
        payload.power()

        # Run the motor for current
        motor.current(conditions)
        # link
        esc.inputs.currentout =  motor.outputs.current

        # Run the esc
        esc.currentin(conditions)

        # Calculate avionics and payload power
        avionics_payload_power = avionics.outputs.power + payload.outputs.power

        # Calculate avionics and payload current
        avionics_payload_current = avionics_payload_power/self.voltage

        # link
        battery.inputs.current  = esc.outputs.currentin*num_engines + avionics_payload_current
        battery.inputs.power_in = -(esc.outputs.voltageout*esc.outputs.currentin*num_engines + avionics_payload_power)
        battery.energy_calc(numerics)        
    
        # Pack the conditions for outputs
        a                    = conditions.freestream.speed_of_sound
        R                    = propeller.tip_radius
        rpm                  = motor.outputs.omega / Units.rpm
        current              = esc.outputs.currentin
        battery_draw         = battery.inputs.power_in 
        battery_energy       = battery.current_energy
        voltage_open_circuit = battery.voltage_open_circuit
        voltage_under_load   = battery.voltage_under_load    
          
        conditions.propulsion.rpm                   = rpm
        conditions.propulsion.current               = current
        conditions.propulsion.battery_draw          = battery_draw
        conditions.propulsion.battery_energy        = battery_energy
        conditions.propulsion.voltage_open_circuit  = voltage_open_circuit
        conditions.propulsion.voltage_under_load    = voltage_under_load  
        conditions.propulsion.motor_torque          = motor.outputs.torque
<<<<<<< HEAD
        conditions.propulsion.propeller_torque      = Q 
        conditions.propulsion.battery_specfic_power = -(battery_draw/1000)/battery.mass_properties.mass 
=======
        conditions.propulsion.propeller_torque      = Q
        conditions.propulsion.battery_specfic_power = -battery_draw/battery.mass_properties.mass # Wh/kg
>>>>>>> 22ae1751
        conditions.propulsion.propeller_tip_mach    = (R*rpm)/a
        
        # Create the outputs
        F                                           = num_engines* F * [np.cos(self.thrust_angle),0,-np.sin(self.thrust_angle)]      
        mdot                                        = np.zeros_like(F) 
        F_mag                                       = np.atleast_2d(np.linalg.norm(F, axis=1))  
        conditions.propulsion.disc_loading          = (F_mag.T)/ (num_engines*np.pi*(R)**2) # N/m^2                  
        conditions.propulsion.power_loading         = (F_mag.T)/(P)                         # N/W 
        
        results = Data()
        results.thrust_force_vector = F
        results.vehicle_mass_rate   = mdot
        
        
        return results
    
    
    def unpack_unknowns(self,segment):
        """ This is an extra set of unknowns which are unpacked from the mission solver and send to the network.
    
            Assumptions:
            None
    
            Source:
            N/A
    
            Inputs:
            state.unknowns.propeller_power_coefficient [None]
            state.unknowns.battery_voltage_under_load  [volts]
    
            Outputs:
            state.conditions.propulsion.propeller_power_coefficient [None]
            state.conditions.propulsion.battery_voltage_under_load  [volts]
    
            Properties Used:
            N/A
        """                  
        
        # Here we are going to unpack the unknowns (Cp) provided for this network
        segment.state.conditions.propulsion.propeller_power_coefficient = segment.state.unknowns.propeller_power_coefficient
        segment.state.conditions.propulsion.battery_voltage_under_load  = segment.state.unknowns.battery_voltage_under_load
        
        return
    
    def residuals(self,segment):
        """ This packs the residuals to be send to the mission solver.
    
            Assumptions:
            None
    
            Source:
            N/A
    
            Inputs:
            state.conditions.propulsion:
                motor_torque                          [N-m]
                propeller_torque                      [N-m]
                voltage_under_load                    [volts]
            state.unknowns.battery_voltage_under_load [volts]
            
            Outputs:
            None
    
            Properties Used:
            self.voltage                              [volts]
        """        
        
        # Here we are going to pack the residuals (torque,voltage) from the network
        
        # Unpack
        q_motor   = segment.state.conditions.propulsion.motor_torque
        q_prop    = segment.state.conditions.propulsion.propeller_torque
        v_actual  = segment.state.conditions.propulsion.voltage_under_load
        v_predict = segment.state.unknowns.battery_voltage_under_load
        v_max     = self.voltage
        
        # Return the residuals
        segment.state.residuals.network[:,0] = q_motor[:,0] - q_prop[:,0]
        segment.state.residuals.network[:,1] = (v_predict[:,0] - v_actual[:,0])/v_max
        
        return    
            
    __call__ = evaluate_thrust<|MERGE_RESOLUTION|>--- conflicted
+++ resolved
@@ -113,15 +113,20 @@
 
         # Step 1 battery power
         esc.inputs.voltagein = state.unknowns.battery_voltage_under_load
+        
         # Step 2
         esc.voltageout(conditions)
-        # link
-        motor.inputs.voltage = esc.outputs.voltageout
+        
+        # link
+        motor.inputs.voltage = esc.outputs.voltageout 
+        
         # step 3
         motor.omega(conditions)
+        
         # link
         propeller.inputs.omega =  motor.outputs.omega
         propeller.thrust_angle = self.thrust_angle
+        
         # step 4
         F, Q, P, Cp, outputs , etap = propeller.spin(conditions)
             
@@ -141,6 +146,7 @@
 
         # Run the motor for current
         motor.current(conditions)
+        
         # link
         esc.inputs.currentout =  motor.outputs.current
 
@@ -175,13 +181,8 @@
         conditions.propulsion.voltage_open_circuit  = voltage_open_circuit
         conditions.propulsion.voltage_under_load    = voltage_under_load  
         conditions.propulsion.motor_torque          = motor.outputs.torque
-<<<<<<< HEAD
-        conditions.propulsion.propeller_torque      = Q 
-        conditions.propulsion.battery_specfic_power = -(battery_draw/1000)/battery.mass_properties.mass 
-=======
         conditions.propulsion.propeller_torque      = Q
         conditions.propulsion.battery_specfic_power = -battery_draw/battery.mass_properties.mass # Wh/kg
->>>>>>> 22ae1751
         conditions.propulsion.propeller_tip_mach    = (R*rpm)/a
         
         # Create the outputs
@@ -264,4 +265,5 @@
         
         return    
             
-    __call__ = evaluate_thrust+    __call__ = evaluate_thrust
+
