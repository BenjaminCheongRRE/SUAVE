# __init__.py
# 
# Created:  
# Modified: Feb 2016, T. MacDonald

from Solar_Radiation import Solar_Radiation
from Thrust import Thrust
from Thrust_JDM import Thrust_JDM
from Thrust_TASOPT import Thrust_TASOPT
<<<<<<< HEAD
from Thrust_Ducted_Fan import Thrust_Ducted_Fan
=======
from Thrust_Ducted_Fan import Thrust_Ducted_Fan
from propeller_map import propeller_map
>>>>>>> f0353329
<|MERGE_RESOLUTION|>--- conflicted
+++ resolved
@@ -1,15 +1,11 @@
-# __init__.py
-# 
-# Created:  
-# Modified: Feb 2016, T. MacDonald
-
-from Solar_Radiation import Solar_Radiation
-from Thrust import Thrust
-from Thrust_JDM import Thrust_JDM
-from Thrust_TASOPT import Thrust_TASOPT
-<<<<<<< HEAD
-from Thrust_Ducted_Fan import Thrust_Ducted_Fan
-=======
-from Thrust_Ducted_Fan import Thrust_Ducted_Fan
-from propeller_map import propeller_map
->>>>>>> f0353329
+# __init__.py
+# 
+# Created:  
+# Modified: Feb 2016, T. MacDonald
+
+from Solar_Radiation import Solar_Radiation
+from Thrust import Thrust
+from Thrust_JDM import Thrust_JDM
+from Thrust_TASOPT import Thrust_TASOPT
+from Thrust_Ducted_Fan import Thrust_Ducted_Fan
+from propeller_map import propeller_map