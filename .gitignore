<<<<<<< HEAD
# Python
=======
# Unix
*~


>>>>>>> 943f2377
*.py[cod]

# Python C extensions
*.so

# Python Packages
*.egg
*.egg-info
dist
build
eggs
parts
bin
var
sdist
develop-eggs
.installed.cfg
lib
lib64
__pycache__

# Installer logs
pip-log.txt

# Unit test / coverage reports
.coverage
.tox
nosetests.xml

# Translations
*.mo

# Mr Developer
.mr.developer.cfg
.project
.pydevproject

<<<<<<< HEAD
# local directories
/workspace

# latex
*.aux
*.log

# archives
*.gz
*.zip
*.tar

=======
# Mac
.DS_Store
>>>>>>> 943f2377
<|MERGE_RESOLUTION|>--- conflicted
+++ resolved
@@ -1,11 +1,7 @@
-<<<<<<< HEAD
-# Python
-=======
 # Unix
 *~
 
-
->>>>>>> 943f2377
+# Python
 *.py[cod]
 
 # Python C extensions
@@ -43,20 +39,18 @@
 .project
 .pydevproject
 
-<<<<<<< HEAD
+
 # local directories
-/workspace
+/workspace
 
 # latex
-*.aux
-*.log
+*.aux
+*.log
 
-# archives
+# archives
 *.gz
 *.zip
 *.tar
 
-=======
 # Mac
 .DS_Store
->>>>>>> 943f2377
